#![cfg_attr(not(feature = "std"), no_std)]

pub use pallet::*;
pub use solution::*;
pub use tranche::*;
pub use weights::*;

#[cfg(feature = "runtime-benchmarks")]
mod benchmarking;
#[cfg(test)]
mod mock;
mod solution;
#[cfg(test)]
mod tests;
mod tranche;
pub mod weights;

use codec::HasCompact;
use common_traits::Permissions;
use common_traits::{PoolInspect, PoolNAV, PoolReserve, TrancheToken};
use common_types::{Moment, PoolLocator, PoolRole};
use frame_support::traits::{
	fungibles::{Inspect, Mutate, Transfer},
	ReservableCurrency,
};
use frame_support::transactional;
use frame_support::{dispatch::DispatchResult, pallet_prelude::*, traits::UnixTime, BoundedVec};
use frame_system::pallet_prelude::*;
use scale_info::TypeInfo;
use sp_arithmetic::traits::BaseArithmetic;
use sp_runtime::{
	traits::{
		AccountIdConversion, AtLeast32BitUnsigned, CheckedAdd, CheckedSub, One, Saturating, Zero,
	},
	FixedPointNumber, FixedPointOperand, Perquintill, TokenError,
};
use sp_std::cmp::Ordering;
use sp_std::vec::Vec;

#[derive(Clone, Encode, Decode, Eq, PartialEq, RuntimeDebug, TypeInfo)]
pub struct PoolDetails<CurrencyId, EpochId, Balance, Rate, MetaSize, Weight, TrancheId, PoolId>
where
	MetaSize: Get<u32> + Copy,
	Rate: FixedPointNumber<Inner = Balance>,
	Balance: FixedPointOperand,
{
	/// Currency that the pool is denominated in (immutable).
	pub currency: CurrencyId,
	/// List of tranches, ordered junior to senior.
	pub tranches: Tranches<Balance, Rate, Weight, CurrencyId, TrancheId, PoolId>,
	/// Details about the parameters of the pool.
	pub parameters: PoolParameters,
	/// Metadata that specifies the pool.
	pub metadata: Option<BoundedVec<u8, MetaSize>>,
	/// Details about the epochs of the pool.
	pub epoch: EpochState<EpochId>,
	/// Details about the reserve (unused capital) in the pool.
	pub reserve: ReserveDetails<Balance>,
}
#[derive(Clone, Encode, Decode, Eq, PartialEq, RuntimeDebug, TypeInfo)]
pub struct ReserveDetails<Balance> {
	/// Investments will be allowed up to this amount.
	pub max: Balance,
	/// Current total amount of currency in the pool reserve.
	pub total: Balance,
	/// Current reserve that is available for originations.
	pub available: Balance,
}

#[derive(Clone, Encode, Decode, Eq, PartialEq, RuntimeDebug, TypeInfo)]
pub struct EpochState<EpochId> {
	/// Current epoch that is ongoing.
	pub current: EpochId,
	/// Last epoch that was closed.
	pub last_closed: Moment,
	/// Last epoch that was executed.
	pub last_executed: EpochId,
}

#[derive(Clone, Encode, Decode, Eq, PartialEq, RuntimeDebug, TypeInfo)]
pub struct PoolParameters {
	/// Minimum duration for an epoch.
	pub min_epoch_time: Moment,
	/// Minimum duration after submission of the first solution
	/// that the epoch can be executed.
	pub challenge_time: Moment,
	/// Maximum time between the NAV update and the epoch closing.
	pub max_nav_age: Moment,
}

impl<CurrencyId, EpochId, Balance, Rate, MetaSize, Weight, TrancheId, PoolId>
	PoolDetails<CurrencyId, EpochId, Balance, Rate, MetaSize, Weight, TrancheId, PoolId>
where
	MetaSize: Get<u32> + Copy,
	Rate: FixedPointNumber<Inner = Balance>,
	Balance: FixedPointOperand,
	EpochId: BaseArithmetic,
{
	pub fn start_next_epoch(&mut self, now: Moment) -> DispatchResult {
		self.epoch.current += One::one();
		self.epoch.last_closed = now;
		// TODO: Remove and set state rather to EpochClosing or similar
		// Set available reserve to 0 to disable originations while the epoch is closed but not executed
		self.reserve.available = Zero::zero();

		Ok(())
	}

	fn execute_previous_epoch(&mut self) -> DispatchResult {
		self.reserve.available = self.reserve.total;
		self.epoch.last_executed += One::one();
		Ok(())
	}
}

/// Per-tranche and per-user order details.
#[derive(Clone, Encode, Decode, Eq, PartialEq, RuntimeDebug, TypeInfo)]
pub struct UserOrder<Balance, EpochId> {
	pub invest: Balance,
	pub redeem: Balance,
	pub epoch: EpochId,
}

impl<Balance, EpochId> Default for UserOrder<Balance, EpochId>
where
	Balance: Zero,
	EpochId: One,
{
	fn default() -> Self {
		UserOrder {
			invest: Zero::zero(),
			redeem: Zero::zero(),
			epoch: One::one(),
		}
	}
}

/// The result of epoch execution of a given tranch within a pool
#[derive(Encode, Decode, Clone, Eq, PartialEq, RuntimeDebug, Default, TypeInfo)]
pub struct EpochDetails<BalanceRatio> {
	pub invest_fulfillment: Perquintill,
	pub redeem_fulfillment: Perquintill,
	pub token_price: BalanceRatio,
}

/// The information for a currently executing epoch
#[derive(Encode, Decode, Clone, Eq, PartialEq, RuntimeDebug, Default, TypeInfo)]
pub struct EpochExecutionInfo<Balance, BalanceRatio, EpochId, Weight> {
	epoch: EpochId,
	nav: Balance,
	reserve: Balance,
	max_reserve: Balance,
	tranches: EpochExecutionTranches<Balance, BalanceRatio, Weight>,
	best_submission: Option<EpochSolution<Balance>>,
	challenge_period_end: Option<Moment>,
}

/// The outstanding collections for an account
#[derive(Encode, Decode, Clone, Eq, PartialEq, RuntimeDebug, Default, TypeInfo)]
pub struct OutstandingCollections<Balance> {
	pub payout_currency_amount: Balance,
	pub payout_token_amount: Balance,
	pub remaining_invest_currency: Balance,
	pub remaining_redeem_token: Balance,
}

/// Information about the deposit that has been taken to create a pool
#[derive(Encode, Decode, Clone, Eq, PartialEq, RuntimeDebug, Default, TypeInfo)]
pub struct PoolDepositInfo<AccountId, Balance> {
	pub depositor: AccountId,
	pub deposit: Balance,
}

// Types to ease function signatures
type PoolDetailsOf<T> = PoolDetails<
	<T as Config>::CurrencyId,
	<T as Config>::EpochId,
	<T as Config>::Balance,
	<T as Config>::InterestRate,
	<T as Config>::MaxSizeMetadata,
	<T as Config>::TrancheWeight,
	<T as Config>::TrancheId,
	<T as Config>::PoolId,
>;
type UserOrderOf<T> = UserOrder<<T as Config>::Balance, <T as Config>::EpochId>;
type EpochExecutionInfoOf<T> = EpochExecutionInfo<
	<T as Config>::Balance,
	<T as Config>::BalanceRatio,
	<T as Config>::EpochId,
	<T as Config>::TrancheWeight,
>;
type PoolDepositOf<T> =
	PoolDepositInfo<<T as frame_system::Config>::AccountId, <T as Config>::Balance>;

#[frame_support::pallet]
pub mod pallet {
	use super::*;
	use frame_support::sp_runtime::traits::Convert;
	use frame_support::traits::Contains;
	use frame_support::PalletId;
	use sp_runtime::traits::BadOrigin;
	use sp_runtime::ArithmeticError;
	use sp_std::convert::TryInto;

	#[pallet::config]
	pub trait Config: frame_system::Config {
		type Event: From<Event<Self>> + IsType<<Self as frame_system::Config>::Event>;

		type Balance: Member
			+ Parameter
			+ AtLeast32BitUnsigned
			+ Default
			+ Copy
			+ MaxEncodedLen
			+ FixedPointOperand
			+ From<u64>
			+ From<u128>
			+ TypeInfo
			+ TryInto<u64>;

		type TrancheWeight: Parameter
			+ Copy
			+ Convert<Self::TrancheWeight, Self::Balance>
			+ From<u128>;

		/// A fixed-point number which represents the value of
		/// one currency type in terms of another.
		type BalanceRatio: Member
			+ Parameter
			+ Default
			+ Copy
			+ TypeInfo
			+ FixedPointNumber<Inner = Self::Balance>;

		/// A fixed-point number which represents an
		/// interest rate.
		type InterestRate: Member
			+ Parameter
			+ Default
			+ Copy
			+ TypeInfo
			+ FixedPointNumber<Inner = Self::Balance>;

		#[pallet::constant]
		type PalletId: Get<PalletId>;

		type PoolId: Member
			+ Parameter
			+ Default
			+ Copy
			+ HasCompact
			+ MaxEncodedLen
			+ core::fmt::Debug;

		type TrancheId: Member
			+ Parameter
			+ Default
			+ Copy
			+ MaxEncodedLen
			+ TypeInfo
			+ From<[u8; 16]>;

		type EpochId: Member
			+ Parameter
			+ Default
			+ Copy
			+ AtLeast32BitUnsigned
			+ HasCompact
			+ MaxEncodedLen
			+ TypeInfo
			+ Into<u32>;

		type CurrencyId: Parameter + Copy;

		type PoolCurrency: Contains<Self::CurrencyId>;

		type Currency: ReservableCurrency<Self::AccountId, Balance = Self::Balance>;

		type Tokens: Mutate<Self::AccountId>
			+ Inspect<Self::AccountId, AssetId = Self::CurrencyId, Balance = Self::Balance>
			+ Transfer<Self::AccountId>;

		type Permission: Permissions<
			Self::AccountId,
			Location = Self::PoolId,
			Role = PoolRole<Self::TrancheId, Moment>,
			Error = DispatchError,
		>;

		type LoanAmount: Into<Self::Balance>;

		type NAV: PoolNAV<Self::PoolId, Self::LoanAmount>;

		/// A conversion from a tranche ID to a CurrencyId
		type TrancheToken: TrancheToken<Self::PoolId, Self::TrancheId, Self::CurrencyId>;

		type Time: UnixTime;

		/// Default min epoch time
		type DefaultMinEpochTime: Get<u64>;

		/// Default challenge time
		type DefaultChallengeTime: Get<u64>;

		/// Default max NAV age
		type DefaultMaxNAVAge: Get<u64>;

		/// Min epoch time lower bound
		type MinEpochTimeLowerBound: Get<u64>;

		/// Challenge time lower bound
		type ChallengeTimeLowerBound: Get<u64>;

		/// Max NAV age upper bound
		type MaxNAVAgeUpperBound: Get<u64>;

		/// Max size of Metadata
		type MaxSizeMetadata: Get<u32> + Copy + Member + scale_info::TypeInfo;

		/// Max number of Tranches
		type MaxTranches: Get<u32>;

		/// The amount that must be reserved to create a pool
		type PoolDeposit: Get<Self::Balance>;

		/// The origin permitted to create pools
		type PoolCreateOrigin: EnsureOrigin<Self::Origin>;

		/// Weight Information
		type WeightInfo: WeightInfo;
	}

	#[pallet::pallet]
	#[pallet::generate_store(pub(super) trait Store)]
	#[pallet::without_storage_info]
	pub struct Pallet<T>(_);

	#[pallet::storage]
	#[pallet::getter(fn pool)]
	pub type Pool<T: Config> = StorageMap<_, Blake2_128Concat, T::PoolId, PoolDetailsOf<T>>;

	#[pallet::storage]
	#[pallet::getter(fn order)]
	pub type Order<T: Config> = StorageDoubleMap<
		_,
		Blake2_128Concat,
		T::TrancheId,
		Blake2_128Concat,
		T::AccountId,
		UserOrder<T::Balance, T::EpochId>,
	>;

	#[pallet::storage]
	#[pallet::getter(fn epoch)]
	pub type Epoch<T: Config> = StorageDoubleMap<
		_,
		Blake2_128Concat,
		T::TrancheId,
		Blake2_128Concat,
		T::EpochId,
		EpochDetails<T::BalanceRatio>,
	>;

	#[pallet::storage]
	#[pallet::getter(fn epoch_targets)]
	pub type EpochExecution<T: Config> =
		StorageMap<_, Blake2_128Concat, T::PoolId, EpochExecutionInfoOf<T>>;

<<<<<<< HEAD
	#[pallet::storage]
	#[pallet::getter(fn account_deposits)]
	pub type AccountDeposit<T: Config> =
		StorageMap<_, Blake2_128Concat, T::AccountId, T::Balance, ValueQuery>;

	#[pallet::storage]
	#[pallet::getter(fn pool_deposits)]
	pub type PoolDeposit<T: Config> = StorageMap<_, Blake2_128Concat, T::PoolId, PoolDepositOf<T>>;

	// Pallets use events to inform users when important changes are made.
	// https://substrate.dev/docs/en/knowledgebase/runtime/events
=======
>>>>>>> aa467c69
	#[pallet::event]
	#[pallet::generate_deposit(pub(super) fn deposit_event)]
	pub enum Event<T: Config> {
		/// A pool was created. [pool, admin]
		Created(T::PoolId, T::AccountId),
		/// A pool was updated. [pool]
		Updated(T::PoolId),
		/// The tranches were rebalanced.
		Rebalanced(T::PoolId),
		/// Tranches were updated. [pool]
		TranchesUpdated(T::PoolId),
		/// The max reserve was updated. [pool]
		MaxReserveSet(T::PoolId),
		/// Pool metadata was set. [pool, metadata]
		MetadataSet(T::PoolId, Vec<u8>),
		/// An epoch was closed. [pool, epoch]
		EpochClosed(T::PoolId, T::EpochId),
		/// An epoch was executed. [pool, epoch, solution]
		SolutionSubmitted(T::PoolId, T::EpochId, EpochSolution<T::Balance>),
		/// An epoch was executed. [pool, epoch]
		EpochExecuted(T::PoolId, T::EpochId),
		/// Fulfilled orders were collected. [pool, tranche, end_epoch, user, outstanding_collections]
		OrdersCollected(
			T::PoolId,
			T::TrancheId,
			T::EpochId,
			T::AccountId,
			OutstandingCollections<T::Balance>,
		),
		/// An invest order was updated. [pool, tranche, account, old_order, new_order]
		InvestOrderUpdated(
			T::PoolId,
			T::TrancheId,
			T::AccountId,
			T::Balance,
			T::Balance,
		),
		/// A redeem order was updated. [pool, tranche, account, old_order, new_order]
		RedeemOrderUpdated(
			T::PoolId,
			T::TrancheId,
			T::AccountId,
			T::Balance,
			T::Balance,
		),
	}

	#[pallet::error]
	pub enum Error<T> {
		/// A pool with this ID is already in use
		PoolInUse,
		/// Attempted to create a pool without a junior tranche
		InvalidJuniorTranche,
		/// Attempted to create a tranche structure where
		/// * non-decreasing interest rate per tranche
		InvalidTrancheStructure,
		/// Attempted an operation on a pool which does not exist
		NoSuchPool,
		/// Attempted to close an epoch too early
		MinEpochTimeHasNotPassed,
		/// Attempted to execute an epoch too early
		ChallengeTimeHasNotPassed,
		/// Cannot be called while the pool is in a submission period
		InSubmissionPeriod,
		/// Attempted to close an epoch with an out of date NAV
		NAVTooOld,
		/// A Tranche ID cannot be converted to an address
		TrancheId,
		/// Closing the epoch now would wipe out the junior tranche
		WipedOut,
		/// The provided solution is not a valid one
		InvalidSolution,
		/// Attempted to solve a pool which is not in a submission period
		NotInSubmissionPeriod,
		/// Insufficient currency available for desired operation
		InsufficientCurrency,
		/// Insufficient reserve available for desired operation
		InsufficientReserve,
		/// Risk Buffer validation failed
		RiskBufferViolated,
		/// The NAV was not available
		NoNAV,
		/// Generic error for invalid input data provided
		InvalidData,
		/// Epoch needs to be executed before you can collect
		EpochNotExecutedYet,
		/// There's no outstanding order that could be collected
		NoOutstandingOrder,
		/// User needs to collect before a new order can be submitted
		CollectRequired,
		/// Adding & removing tranches is not supported
		CannotAddOrRemoveTranches,
		/// Indicating that a collect with `collect_n_epchs` == 0 was called
		CollectsNoEpochs,
		/// Invalid tranche seniority value
		/// * seniority MUST be smaller number of tranches
		/// * MUST be increasing per tranche
		InvalidTrancheSeniority,
		/// Invalid metadata passed
		BadMetadata,
		/// Invalid TrancheId passed. In most cases out-of-bound index
		InvalidTrancheId,
		/// Indicates that the new passed order equals the old-order
		NoNewOrder,
		/// The requested tranche configuration has too many tranches
		TooManyTranches,
		/// Submitted solution is not an improvement
		NotNewBestSubmission,
		/// No solution has yet been provided for the epoch
		NoSolutionAvailable,
		/// One of the runtime-level pool parameter bounds was violated
		PoolParameterBoundViolated,
		/// A user has tried to create a pool with an invalid currency
		InvalidCurrency,
	}

	#[pallet::call]
	impl<T: Config> Pallet<T> {
		/// Create a new pool
		///
		/// Initialise a new pool with the given ID and tranche
		/// configuration. Tranche 0 is the equity tranche, and must
		/// have zero interest and a zero risk buffer.
		///
		/// The minimum epoch length, epoch solution challenge
		/// time, and maximum NAV age will be set to chain-wide
		/// defaults. They can be updated with a call to `update`.
		///
		/// The caller will be given the `PoolAdmin` role for
		/// the created pool. Additional administrators can be
		/// added with the Permissions pallet.
		///
		/// Returns an error if the requested pool ID is already in
		/// use, or if the tranche configuration cannot be used.
		#[pallet::weight(T::WeightInfo::create(tranches.len().try_into().unwrap_or(u32::MAX)))]
		#[transactional]
		pub fn create(
			origin: OriginFor<T>,
			admin: T::AccountId,
			pool_id: T::PoolId,
			tranches: Vec<TrancheInput<T::InterestRate>>,
			currency: T::CurrencyId,
			max_reserve: T::Balance,
		) -> DispatchResult {
			T::PoolCreateOrigin::ensure_origin(origin.clone())?;

			// First we take a deposit.
			// If we are coming from a signed origin, we take
			// the deposit from them
			// If we are coming from some internal origin
			// (Democracy, Council, etc.) we assume that the
			// parameters are vetted somehow and rely on the
			// admin as our depositor.
			let depositor = ensure_signed(origin).unwrap_or(admin.clone());
			Self::take_deposit(depositor, pool_id)?;

			// A single pool ID can only be used by one owner.
			ensure!(!Pool::<T>::contains_key(pool_id), Error::<T>::PoolInUse);

			ensure!(
				T::PoolCurrency::contains(&currency),
				Error::<T>::InvalidCurrency
			);

			Self::is_valid_tranche_change(None, &tranches)?;

			let now = Self::now();
			let tranches = Tranches::from_input::<T::TrancheToken>(pool_id, tranches, now)?;

			Pool::<T>::insert(
				pool_id,
				PoolDetails {
					currency,
					tranches,
					epoch: EpochState {
						current: One::one(),
						last_closed: now,
						last_executed: Zero::zero(),
					},
					parameters: PoolParameters {
						min_epoch_time: sp_std::cmp::max(
							T::DefaultMinEpochTime::get(),
							T::MinEpochTimeLowerBound::get(),
						),
						challenge_time: sp_std::cmp::max(
							T::DefaultChallengeTime::get(),
							T::ChallengeTimeLowerBound::get(),
						),
						max_nav_age: sp_std::cmp::min(
							T::DefaultMaxNAVAge::get(),
							T::MaxNAVAgeUpperBound::get(),
						),
					},
					reserve: ReserveDetails {
						max: max_reserve,
						available: Zero::zero(),
						total: Zero::zero(),
					},
					metadata: None,
				},
			);
			T::Permission::add(pool_id, admin.clone(), PoolRole::PoolAdmin)?;
			Self::deposit_event(Event::Created(pool_id, admin));
			Ok(())
		}

		/// Update per-pool configuration settings.
		///
		/// This sets the minimum epoch length, epoch solution challenge
		/// time, and maximum NAV age.
		///
		/// The caller must have the `PoolAdmin` role in order to
		/// invoke this extrinsic.
		#[pallet::weight(T::WeightInfo::update())]
		pub fn update(
			origin: OriginFor<T>,
			pool_id: T::PoolId,
			min_epoch_time: u64,
			challenge_time: u64,
			max_nav_age: u64,
		) -> DispatchResult {
			let who = ensure_signed(origin)?;
			ensure!(
				T::Permission::has(pool_id, who.clone(), PoolRole::PoolAdmin),
				BadOrigin
			);

			ensure!(
				min_epoch_time >= T::MinEpochTimeLowerBound::get()
					&& challenge_time >= T::ChallengeTimeLowerBound::get()
					&& max_nav_age <= T::MaxNAVAgeUpperBound::get(),
				Error::<T>::PoolParameterBoundViolated
			);

			Pool::<T>::try_mutate(pool_id, |pool| -> DispatchResult {
				let pool = pool.as_mut().ok_or(Error::<T>::NoSuchPool)?;

				pool.parameters.min_epoch_time = min_epoch_time;
				pool.parameters.challenge_time = challenge_time;
				pool.parameters.max_nav_age = max_nav_age;
				Self::deposit_event(Event::Updated(pool_id));
				Ok(())
			})
		}

		/// Sets the IPFS hash for the pool metadata information.
		///
		/// The caller must have the `PoolAdmin` role in order to
		/// invoke this extrinsic.
		#[pallet::weight(T::WeightInfo::set_metadata(metadata.len().try_into().unwrap_or(u32::MAX)))]
		pub fn set_metadata(
			origin: OriginFor<T>,
			pool_id: T::PoolId,
			metadata: Vec<u8>,
		) -> DispatchResult {
			let who = ensure_signed(origin)?;
			ensure!(
				T::Permission::has(pool_id, who.clone(), PoolRole::PoolAdmin),
				BadOrigin
			);

			let checked_meta: BoundedVec<u8, T::MaxSizeMetadata> = metadata
				.clone()
				.try_into()
				.map_err(|_| Error::<T>::BadMetadata)?;

			Pool::<T>::try_mutate(pool_id, |pool| -> DispatchResult {
				let pool = pool.as_mut().ok_or(Error::<T>::NoSuchPool)?;
				pool.metadata = Some(checked_meta);
				Self::deposit_event(Event::MetadataSet(pool_id, metadata));
				Ok(())
			})
		}

		/// Sets the maximum reserve for a pool
		///
		/// The caller must have the `LiquidityAdmin` role in
		/// order to invoke this extrinsic. This role is not
		/// given to the pool creator by default, and must be
		/// added with the Permissions pallet before this
		/// extrinsic can be called.
		#[pallet::weight(T::WeightInfo::set_max_reserve())]
		pub fn set_max_reserve(
			origin: OriginFor<T>,
			pool_id: T::PoolId,
			max_reserve: T::Balance,
		) -> DispatchResult {
			let who = ensure_signed(origin)?;
			ensure!(
				T::Permission::has(pool_id, who.clone(), PoolRole::LiquidityAdmin),
				BadOrigin
			);

			Pool::<T>::try_mutate(pool_id, |pool| -> DispatchResult {
				let pool = pool.as_mut().ok_or(Error::<T>::NoSuchPool)?;
				pool.reserve.max = max_reserve;
				Self::deposit_event(Event::MaxReserveSet(pool_id));
				Ok(())
			})
		}

		/// Update the tranche configuration for a pool
		///
		/// Can only be called by an account with the `PoolAdmin` role.
		///
		/// The interest rate, seniority, and minimum risk buffer
		/// will be set based on the new tranche configuration
		/// passed in. This configuration must contain the same
		/// number of tranches that the pool was created with.
		#[pallet::weight(T::WeightInfo::update_tranches(tranches.len().try_into().unwrap_or(u32::MAX)))]
		#[transactional]
		pub fn update_tranches(
			origin: OriginFor<T>,
			pool_id: T::PoolId,
			tranches: Vec<TrancheInput<T::InterestRate>>,
		) -> DispatchResult {
			let who = ensure_signed(origin)?;
			ensure!(
				T::Permission::has(pool_id, who.clone(), PoolRole::PoolAdmin),
				BadOrigin
			);

			Pool::<T>::try_mutate(pool_id, |pool| -> DispatchResult {
				let pool = pool.as_mut().ok_or(Error::<T>::NoSuchPool)?;

				ensure!(
					EpochExecution::<T>::try_get(pool_id).is_err(),
					Error::<T>::InSubmissionPeriod
				);

				Self::is_valid_tranche_change(Some(&pool.tranches), &tranches)?;

				pool.tranches.combine_with_mut_residual_top(
					tranches.into_iter(),
					|tranche, (new_tranche_type, seniority)| {
						tranche.tranche_type = new_tranche_type;

						if let Some(new_seniority) = seniority {
							tranche.seniority = new_seniority;
						}
						Ok(())
					},
				)?;

				Self::deposit_event(Event::TranchesUpdated(pool_id));
				Ok(())
			})
		}

		/// Update an order to invest tokens in a given tranche.
		///
		/// The caller must have the TrancheInvestor role for this
		/// tranche, and that role must not have expired.
		///
		/// If the caller has an investment order for the
		/// specified tranche in a prior epoch, it must first be
		/// collected.
		///
		/// If the requested amount is greater than the current
		/// investment order, the balance will be transferred from
		/// the calling account to the pool. If the requested
		/// amount is less than the current order, the balance
		/// willbe transferred from the pool to the calling
		/// account.
		#[pallet::weight(T::WeightInfo::update_invest_order())]
		pub fn update_invest_order(
			origin: OriginFor<T>,
			pool_id: T::PoolId,
			tranche_loc: TrancheLoc<T::TrancheId>,
			new_order: T::Balance,
		) -> DispatchResult {
			let who = ensure_signed(origin)?;

			let (tranche_id, old_order) = Pool::<T>::try_mutate(
				pool_id,
				|pool| -> Result<(T::TrancheId, T::Balance), DispatchError> {
					let pool = pool.as_mut().ok_or(Error::<T>::NoSuchPool)?;
					let tranche_id = pool
						.tranches
						.tranche_id(tranche_loc)
						.ok_or(Error::<T>::InvalidTrancheId)?;

					ensure!(
						T::Permission::has(
							pool_id,
							who.clone(),
							PoolRole::TrancheInvestor(tranche_id, Self::now())
						),
						BadOrigin
					);

					Order::<T>::try_mutate(
						tranche_id,
						&who,
						|active_order| -> Result<(T::TrancheId, T::Balance), DispatchError> {
							let order = if let Some(order) = active_order {
								order
							} else {
								*active_order = Some(UserOrder::default());
								active_order.as_mut().expect("UserOrder now Some. qed.")
							};

							let old_order = order.invest;

							ensure!(
								order.invest.saturating_add(order.redeem) == Zero::zero()
									|| order.epoch == pool.epoch.current,
								Error::<T>::CollectRequired
							);

							Self::do_update_invest_order(
								&who, pool, order, new_order, pool_id, tranche_id,
							)?;

							Ok((tranche_id, old_order))
						},
					)
				},
			)?;

			Self::deposit_event(Event::InvestOrderUpdated(
				pool_id, tranche_id, who, old_order, new_order,
			));
			Ok(())
		}

		/// Update an order to redeem tokens in a given tranche.
		///
		/// The caller must have the TrancheInvestor role for this
		/// tranche, and that role must not have expired.
		///
		/// If the caller has a redemption order for the
		/// specified tranche in a prior epoch, it must first
		/// be collected.
		///
		/// If the requested amount is greater than the current
		/// investment order, the balance will be transferred from
		/// the calling account to the pool. If the requested
		/// amount is less than the current order, the balance
		/// willbe transferred from the pool to the calling
		/// account.
		#[pallet::weight(T::WeightInfo::update_redeem_order())]
		pub fn update_redeem_order(
			origin: OriginFor<T>,
			pool_id: T::PoolId,
			tranche_loc: TrancheLoc<T::TrancheId>,
			new_order: T::Balance,
		) -> DispatchResult {
			let who = ensure_signed(origin)?;

			let (tranche_id, old_order) = Pool::<T>::try_mutate(
				pool_id,
				|pool| -> Result<(T::TrancheId, T::Balance), DispatchError> {
					let pool = pool.as_mut().ok_or(Error::<T>::NoSuchPool)?;
					let tranche_id = pool
						.tranches
						.tranche_id(tranche_loc)
						.ok_or(Error::<T>::InvalidTrancheId)?;

					ensure!(
						T::Permission::has(
							pool_id,
							who.clone(),
							PoolRole::TrancheInvestor(tranche_id, Self::now())
						),
						BadOrigin
					);

					Order::<T>::try_mutate(
						tranche_id,
						&who,
						|active_order| -> Result<(T::TrancheId, T::Balance), DispatchError> {
							let order = if let Some(order) = active_order {
								order
							} else {
								*active_order = Some(UserOrder::default());
								active_order.as_mut().expect("UserOrder now Some. qed.")
							};

							let old_order = order.invest;

							ensure!(
								order.invest.saturating_add(order.redeem) == Zero::zero()
									|| order.epoch == pool.epoch.current,
								Error::<T>::CollectRequired
							);

							Self::do_update_redeem_order(
								&who, pool, order, new_order, pool_id, tranche_id,
							)?;

							Ok((tranche_id, old_order))
						},
					)
				},
			)?;

			Self::deposit_event(Event::RedeemOrderUpdated(
				pool_id, tranche_id, who, old_order, new_order,
			));
			Ok(())
		}

		/// Collect the results of an executed invest or redeem order.
		///
		/// Iterates through up to `collect_n_epochs` epochs from
		/// when the caller's order was initiated, and transfers
		/// the total results of the order execution to the
		/// caller's account.
		#[pallet::weight(T::WeightInfo::collect((*collect_n_epochs).into()))]
		pub fn collect(
			origin: OriginFor<T>,
			pool_id: T::PoolId,
			tranche_loc: TrancheLoc<T::TrancheId>,
			collect_n_epochs: T::EpochId,
		) -> DispatchResultWithPostInfo {
			let who = ensure_signed(origin)?;

			Self::do_collect(who, pool_id, tranche_loc, collect_n_epochs)
		}
		/// Collect the results of an executed invest or
		/// redeem order for another account.
		///
		/// Iterates through up to `collect_n_epochs` epochs from
		/// when the caller's order was initiated, and transfers
		/// the total results of the order execution to the
		/// caller's account.
		#[pallet::weight(T::WeightInfo::collect((*collect_n_epochs).into()))]
		pub fn collect_for(
			origin: OriginFor<T>,
			who: T::AccountId,
			pool_id: T::PoolId,
			tranche_loc: TrancheLoc<T::TrancheId>,
			collect_n_epochs: T::EpochId,
		) -> DispatchResultWithPostInfo {
			ensure_signed(origin)?;

			Self::do_collect(who, pool_id, tranche_loc, collect_n_epochs)
		}

		/// Close the current epoch
		///
		/// Closing an epoch locks in all invest and redeem
		/// orders placed during the epoch, and causes all
		/// further invest and redeem orders to be set for the
		/// next epoch.
		///
		/// If all orders can be executed without violating any
		/// pool constraints - which include maximum reserve and
		/// the tranche risk buffers - the execution will also be
		/// done. See `execute_epoch` for details on epoch
		/// execution.
		///
		/// If pool constraints would be violated by executing all
		/// orders, the pool enters a submission period. During a
		/// submission period, partial executions can be submitted
		/// to be scored, and the best-scoring solution will
		/// eventually be executed. See `submit_solution`.
		#[pallet::weight(T::WeightInfo::close_epoch_no_orders(T::MaxTranches::get())
                             .max(T::WeightInfo::close_epoch_no_execution(T::MaxTranches::get()))
                             .max(T::WeightInfo::close_epoch_execute(T::MaxTranches::get())))]
		#[transactional]
		pub fn close_epoch(origin: OriginFor<T>, pool_id: T::PoolId) -> DispatchResultWithPostInfo {
			ensure_signed(origin)?;

			Pool::<T>::try_mutate(pool_id, |pool| {
				let pool = pool.as_mut().ok_or(Error::<T>::NoSuchPool)?;
				ensure!(
					!EpochExecution::<T>::contains_key(pool_id),
					Error::<T>::InSubmissionPeriod
				);

				let now = Self::now();
				ensure!(
					now.saturating_sub(pool.epoch.last_closed) >= pool.parameters.min_epoch_time,
					Error::<T>::MinEpochTimeHasNotPassed
				);

				let (nav_amount, nav_last_updated) =
					T::NAV::nav(pool_id).ok_or(Error::<T>::NoNAV)?;

				ensure!(
					now.saturating_sub(nav_last_updated.into()) <= pool.parameters.max_nav_age,
					Error::<T>::NAVTooOld
				);

				let nav = nav_amount.into();
				let submission_period_epoch = pool.epoch.current;
				let total_assets = nav
					.checked_add(&pool.reserve.total)
					.ok_or::<DispatchError>(ArithmeticError::Overflow.into())?;

				pool.start_next_epoch(now)?;

				let epoch_tranche_prices = pool
					.tranches
					.calculate_prices::<T::BalanceRatio, T::Tokens, _>(total_assets, now)?;

				// If closing the epoch would wipe out a tranche, the close is invalid.
				// TODO: This should instead put the pool into an error state
				ensure!(
					!epoch_tranche_prices
						.iter()
						.any(|price| *price == Zero::zero()),
					Error::<T>::WipedOut
				);

				if pool.tranches.acc_outstanding_investments()?.is_zero()
					&& pool.tranches.acc_outstanding_redemptions()?.is_zero()
				{
					pool.tranches.combine_with_mut_residual_top(
						epoch_tranche_prices
							.iter()
							.zip(pool.tranches.ids_residual_top()),
						|tranche, (price, tranche_id)| {
							Self::update_tranche_for_epoch(
								pool_id,
								tranche_id,
								submission_period_epoch,
								tranche,
								TrancheSolution {
									invest_fulfillment: Perquintill::zero(),
									redeem_fulfillment: Perquintill::zero(),
								},
								(Zero::zero(), Zero::zero()),
								price.clone(),
							)
						},
					)?;

					pool.execute_previous_epoch()?;

					Self::deposit_event(Event::EpochExecuted(pool_id, submission_period_epoch));

					return Ok(Some(T::WeightInfo::close_epoch_no_orders(
						pool.tranches
							.num_tranches()
							.try_into()
							.expect("MaxTranches is u32. qed."),
					))
					.into());
				}

				let epoch_tranches = pool.tranches.combine_with_residual_top(
					epoch_tranche_prices.iter(),
					|tranche, price| {
						let supply = tranche
							.debt
							.checked_add(&tranche.reserve)
							.ok_or::<DispatchError>(ArithmeticError::Overflow.into())?;

						let (invest, redeem) =
							tranche.order_as_currency::<T::BalanceRatio>(price)?;

						let epoch_tranche = EpochExecutionTranche {
							supply: supply,
							price: *price,
							invest: invest,
							redeem: redeem,
							seniority: tranche.seniority,
							min_risk_buffer: tranche.min_risk_buffer(),
							_phantom: Default::default(),
						};

						Ok(epoch_tranche)
					},
				)?;

				let mut epoch = EpochExecutionInfo {
					epoch: submission_period_epoch,
					nav,
					reserve: pool.reserve.total,
					max_reserve: pool.reserve.max,
					tranches: EpochExecutionTranches::new(epoch_tranches),
					best_submission: None,
					challenge_period_end: None,
				};

				Self::deposit_event(Event::EpochClosed(pool_id, submission_period_epoch));

				let full_execution_solution = pool.tranches.combine_residual_top(|_| {
					Ok(TrancheSolution {
						invest_fulfillment: Perquintill::one(),
						redeem_fulfillment: Perquintill::one(),
					})
				})?;

				let inspection_full_solution =
					Self::inspect_solution(pool, &epoch, &full_execution_solution);
				if inspection_full_solution.is_ok()
					&& inspection_full_solution.expect("is_ok() == true. qed.")
						== PoolState::Healthy
				{
					Self::do_execute_epoch(pool_id, pool, &epoch, &full_execution_solution)?;
					Self::deposit_event(Event::EpochExecuted(pool_id, submission_period_epoch));
					Ok(Some(T::WeightInfo::close_epoch_execute(
						pool.tranches
							.num_tranches()
							.try_into()
							.expect("MaxTranches is u32. qed."),
					))
					.into())
				} else {
					// Any new submission needs to improve on the existing state (which is defined as a total fulfilment of 0%)
					let no_execution_solution = pool.tranches.combine_residual_top(|_| {
						Ok(TrancheSolution {
							invest_fulfillment: Perquintill::zero(),
							redeem_fulfillment: Perquintill::zero(),
						})
					})?;

					let existing_state_solution =
						Self::score_solution(&pool, &epoch, &no_execution_solution)?;
					epoch.best_submission = Some(existing_state_solution);
					EpochExecution::<T>::insert(pool_id, epoch);

					Ok(Some(T::WeightInfo::close_epoch_no_execution(
						pool.tranches
							.num_tranches()
							.try_into()
							.expect("MaxTranches is u32. qed."),
					))
					.into())
				}
			})
		}

		/// Submit a partial execution solution for a closed epoch
		///
		/// If the submitted solution is "better" than the
		/// previous best solution, it will replace it. Solutions
		/// are ordered such that solutions which do not violate
		/// constraints are better than those that do.
		///
		/// Once a valid solution has been submitted, the
		/// challenge time begins. The pool can be executed once
		/// the challenge time has expired.
		#[pallet::weight(T::WeightInfo::submit_solution(T::MaxTranches::get()))]
		pub fn submit_solution(
			origin: OriginFor<T>,
			pool_id: T::PoolId,
			solution: Vec<TrancheSolution>,
		) -> DispatchResultWithPostInfo {
			ensure_signed(origin)?;

			EpochExecution::<T>::try_mutate(pool_id, |epoch| {
				let epoch = epoch.as_mut().ok_or(Error::<T>::NotInSubmissionPeriod)?;
				let pool = Pool::<T>::try_get(pool_id).map_err(|_| Error::<T>::NoSuchPool)?;

				let new_solution = Self::score_solution(&pool, &epoch, &solution)?;
				if let Some(ref previous_solution) = epoch.best_submission {
					ensure!(
						&new_solution >= previous_solution,
						Error::<T>::NotNewBestSubmission
					);
				}

				epoch.best_submission = Some(new_solution.clone());

				// Challenge period starts when the first new solution has been submitted
				if epoch.challenge_period_end.is_none() {
					epoch.challenge_period_end =
						Some(Self::now().saturating_add(pool.parameters.challenge_time));
				}

				Self::deposit_event(Event::SolutionSubmitted(pool_id, epoch.epoch, new_solution));

				Ok(Some(T::WeightInfo::submit_solution(
					epoch
						.tranches
						.num_tranches()
						.try_into()
						.expect("MaxTranches is u32. qed."),
				))
				.into())
			})
		}

		/// Execute an epoch for which a valid solution has been
		/// submitted.
		///
		/// * Mints or burns tranche tokens based on investments
		///   and redemptions
		/// * Updates the portion of the reserve and loan balance
		///   assigned to each tranche, based on the investments
		///   and redemptions to those tranches.
		#[pallet::weight(T::WeightInfo::execute_epoch(T::MaxTranches::get()))]
		pub fn execute_epoch(
			origin: OriginFor<T>,
			pool_id: T::PoolId,
		) -> DispatchResultWithPostInfo {
			ensure_signed(origin)?;

			EpochExecution::<T>::try_mutate(pool_id, |epoch_info| {
				let epoch = epoch_info
					.as_mut()
					.ok_or(Error::<T>::NotInSubmissionPeriod)?;

				ensure!(
					epoch.best_submission.is_some(),
					Error::<T>::NoSolutionAvailable
				);

				// The challenge period is some if we have submitted at least one valid
				// solution since going into submission period. Hence, if it is none
				// no solution beside the injected zero-solution is available.
				ensure!(
					epoch.challenge_period_end.is_some(),
					Error::<T>::NoSolutionAvailable
				);

				ensure!(
					epoch
						.challenge_period_end
						.expect("Challenge period is some. qed.")
						<= Self::now(),
					Error::<T>::ChallengeTimeHasNotPassed
				);

				// TODO: Write a test for the `expect` in case we allow the removal of pools at some point
				Pool::<T>::try_mutate(pool_id, |pool| -> DispatchResult {
					let pool = pool
						.as_mut()
						.expect("EpochExecutionInfo can only exist on existing pools. qed.");

					let solution = &epoch
						.best_submission
						.as_ref()
						.expect("Solution exists. qed.")
						.solution();

					Self::do_execute_epoch(pool_id, pool, epoch, solution)?;
					Self::deposit_event(Event::EpochExecuted(pool_id, epoch.epoch));
					Ok(())
				})?;

				let num_tranches = epoch
					.tranches
					.num_tranches()
					.try_into()
					.expect("MaxTranches is u32. qed.");

				// This kills the epoch info in storage.
				// See: https://github.com/paritytech/substrate/blob/bea8f32e7807233ab53045fe8214427e0f136230/frame/support/src/storage/generator/map.rs#L269-L284
				*epoch_info = None;
				Ok(Some(T::WeightInfo::execute_epoch(num_tranches)).into())
			})
		}
	}

	impl<T: Config> Pallet<T> {
		pub(crate) fn now() -> Moment {
			T::Time::now().as_secs()
		}

		/// Scores a solution.
		///
		/// This function checks the state a pool would be in when applying a solution
		/// to an epoch. Depending on the state, the correct scoring function is chosen.
		pub(crate) fn score_solution(
			pool_id: &PoolDetailsOf<T>,
			epoch: &EpochExecutionInfoOf<T>,
			solution: &[TrancheSolution],
		) -> Result<EpochSolution<T::Balance>, DispatchError> {
			match Self::inspect_solution(pool_id, epoch, solution)? {
				PoolState::Healthy => {
					EpochSolution::score_solution_healthy(solution, &epoch.tranches)
				}
				PoolState::Unhealthy(states) => EpochSolution::score_solution_unhealthy(
					solution,
					&epoch.tranches,
					epoch.reserve,
					epoch.max_reserve,
					&states,
				),
			}
			.map_err(|_| Error::<T>::InvalidSolution.into())
		}

		pub(crate) fn inspect_solution(
			pool: &PoolDetailsOf<T>,
			epoch: &EpochExecutionInfoOf<T>,
			solution: &[TrancheSolution],
		) -> Result<PoolState, DispatchError> {
			ensure!(
				solution.len() == epoch.tranches.num_tranches(),
				Error::<T>::InvalidSolution
			);

			let (acc_invest, acc_redeem, risk_buffers) =
				calculate_solution_parameters::<_, _, T::InterestRate, _, T::CurrencyId>(
					&epoch.tranches,
					&solution,
				)
				.map_err(|e| {
					// In case we have an underflow in the calculation, there
					// is not enough balance in the tranches to realize the redeemptions.
					// We convert this at the pool level into an InsufficientCurrency error.
					if e == DispatchError::Arithmetic(ArithmeticError::Underflow) {
						Error::<T>::InsufficientCurrency
					} else {
						Error::<T>::InvalidSolution
					}
				})?;

			let currency_available: T::Balance = acc_invest
				.checked_add(&epoch.reserve)
				.ok_or(Error::<T>::InvalidSolution)?;

			// Mostly a sanity check. This is catched above.
			ensure!(
				currency_available.checked_sub(&acc_redeem).is_some(),
				Error::<T>::InsufficientCurrency
			);

			let new_reserve = currency_available
				.checked_sub(&acc_redeem)
				.expect("Ensures ensures there is enough liquidity in the reserve. qed.");

			Self::validate_pool_constraints(
				PoolState::Healthy,
				new_reserve,
				pool.reserve.max,
				&pool.tranches.min_risk_buffers(),
				&risk_buffers,
			)
		}

		/// Validates if the maximal reserve of a pool is exceeded or it
		/// any of the risk buffers falls below its minium.
		///
		/// **IMPORTANT NOTE:**  
		/// * min_risk_buffers => MUST be sorted from junior-to-senior tranche
		/// * risk_buffers => MUST be sorted from junior-to-senior tranche
		fn validate_pool_constraints(
			mut state: PoolState,
			reserve: T::Balance,
			max_reserve: T::Balance,
			min_risk_buffers: &[Perquintill],
			risk_buffers: &[Perquintill],
		) -> Result<PoolState, DispatchError> {
			if reserve > max_reserve {
				state.add_unhealthy(UnhealthyState::MaxReserveViolated);
			}

			for (risk_buffer, min_risk_buffer) in
				risk_buffers.iter().rev().zip(min_risk_buffers.iter().rev())
			{
				if risk_buffer < min_risk_buffer {
					state.add_unhealthy(UnhealthyState::MinRiskBufferViolated);
				}
			}

			Ok(state)
		}

		pub(crate) fn do_collect(
			who: T::AccountId,
			pool_id: T::PoolId,
			tranche_loc: TrancheLoc<T::TrancheId>,
			collect_n_epochs: T::EpochId,
		) -> DispatchResultWithPostInfo {
			let pool = Pool::<T>::try_get(pool_id).map_err(|_| Error::<T>::NoSuchPool)?;
			let tranche_id = pool
				.tranches
				.tranche_id(tranche_loc)
				.ok_or(Error::<T>::InvalidTrancheId)?;
			let order = Order::<T>::try_get(tranche_id, &who)
				.map_err(|_| Error::<T>::NoOutstandingOrder)?;

			let end_epoch: T::EpochId = collect_n_epochs
				.checked_sub(&One::one())
				.ok_or(Error::<T>::CollectsNoEpochs)?
				.checked_add(&order.epoch)
				.ok_or(DispatchError::from(ArithmeticError::Overflow))?;

			ensure!(
				end_epoch <= pool.epoch.last_executed,
				Error::<T>::EpochNotExecutedYet
			);

			let actual_epochs = end_epoch.saturating_sub(order.epoch);

			let collections = Self::calculate_collect(tranche_id, order, end_epoch)?;

			let pool_account = PoolLocator { pool_id }.into_account();
			if collections.payout_currency_amount > Zero::zero() {
				T::Tokens::transfer(
					pool.currency,
					&pool_account,
					&who,
					collections.payout_currency_amount,
					false,
				)?;
			}

			if collections.payout_token_amount > Zero::zero() {
				let token = T::TrancheToken::tranche_token(pool_id, tranche_id);
				T::Tokens::transfer(
					token,
					&pool_account,
					&who,
					collections.payout_token_amount,
					false,
				)?;
			}

			if collections.remaining_redeem_token != Zero::zero()
				|| collections.remaining_invest_currency != Zero::zero()
			{
				Order::<T>::insert(
					tranche_id,
					who.clone(),
					UserOrder {
						invest: collections.remaining_invest_currency,
						redeem: collections.remaining_redeem_token,
						epoch: pool.epoch.current,
					},
				);
			} else {
				Order::<T>::remove(tranche_id, who.clone())
			};

			Self::deposit_event(Event::OrdersCollected(
				pool_id,
				tranche_id,
				end_epoch,
				who.clone(),
				OutstandingCollections {
					payout_currency_amount: collections.payout_currency_amount,
					payout_token_amount: collections.payout_token_amount,
					remaining_invest_currency: collections.remaining_invest_currency,
					remaining_redeem_token: collections.remaining_redeem_token,
				},
			));

			Ok(Some(T::WeightInfo::collect(actual_epochs.into())).into())
		}

		pub(crate) fn do_update_invest_order(
			who: &T::AccountId,
			pool: &mut PoolDetailsOf<T>,
			order: &mut UserOrderOf<T>,
			amount: T::Balance,
			pool_id: T::PoolId,
			tranche_id: T::TrancheId,
		) -> DispatchResult {
			let mut outstanding = &mut pool
				.tranches
				.get_mut_tranche(TrancheLoc::Id(tranche_id))
				.ok_or(Error::<T>::InvalidTrancheId)?
				.outstanding_invest_orders;
			let pool_account = PoolLocator { pool_id }.into_account();

			let (send, recv, transfer_amount) = Self::update_order_amount(
				who,
				&pool_account,
				&mut order.invest,
				amount,
				&mut outstanding,
			)?;

			order.epoch = pool.epoch.current;
			T::Tokens::transfer(pool.currency, send, recv, transfer_amount, false).map(|_| ())
		}

		pub(crate) fn do_update_redeem_order(
			who: &T::AccountId,
			pool: &mut PoolDetailsOf<T>,
			order: &mut UserOrderOf<T>,
			amount: T::Balance,
			pool_id: T::PoolId,
			tranche_id: T::TrancheId,
		) -> DispatchResult {
			let tranche = pool
				.tranches
				.get_mut_tranche(TrancheLoc::Id(tranche_id))
				.ok_or(Error::<T>::InvalidTrancheId)?;
			let mut outstanding = &mut tranche.outstanding_redeem_orders;
			let pool_account = PoolLocator { pool_id }.into_account();

			let (send, recv, transfer_amount) = Self::update_order_amount(
				who,
				&pool_account,
				&mut order.redeem,
				amount,
				&mut outstanding,
			)?;

			order.epoch = pool.epoch.current;
			T::Tokens::transfer(tranche.currency, send, recv, transfer_amount, false).map(|_| ())
		}

		fn update_order_amount<'a>(
			who: &'a T::AccountId,
			pool: &'a T::AccountId,
			old_order: &mut T::Balance,
			new_order: T::Balance,
			pool_orders: &mut T::Balance,
		) -> Result<(&'a T::AccountId, &'a T::AccountId, T::Balance), DispatchError> {
			if new_order > *old_order {
				let transfer_amount = new_order
					.checked_sub(old_order)
					.expect("New order larger than old order. qed.");

				*pool_orders = pool_orders
					.checked_add(&transfer_amount)
					.ok_or(ArithmeticError::Overflow)?;

				*old_order = new_order;
				Ok((who, pool, transfer_amount))
			} else if new_order < *old_order {
				let transfer_amount = old_order
					.checked_sub(&new_order)
					.expect("Old order larger than new order. qed.");

				*pool_orders = pool_orders
					.checked_sub(&transfer_amount)
					.ok_or(ArithmeticError::Underflow)?;

				*old_order = new_order;
				Ok((pool, who, transfer_amount))
			} else {
				Err(Error::<T>::NoNewOrder.into())
			}
		}

		pub(crate) fn calculate_collect(
			tranche_id: T::TrancheId,
			order: UserOrder<T::Balance, T::EpochId>,
			end_epoch: T::EpochId,
		) -> Result<OutstandingCollections<T::Balance>, DispatchError> {
			let mut epoch_idx = order.epoch;
			let mut outstanding = OutstandingCollections {
				payout_currency_amount: Zero::zero(),
				payout_token_amount: Zero::zero(),
				remaining_invest_currency: order.invest,
				remaining_redeem_token: order.redeem,
			};
			let mut all_calculated = false;

			while epoch_idx <= end_epoch && !all_calculated {
				// Note: If this errors out here, the system is in a corrupt state.
				let epoch = Epoch::<T>::try_get(&tranche_id, epoch_idx)
					.map_err(|_| Error::<T>::EpochNotExecutedYet)?;

				if outstanding.remaining_invest_currency != Zero::zero() {
					Self::parse_invest_executions(&epoch, &mut outstanding)?;
				}

				if outstanding.remaining_redeem_token != Zero::zero() {
					Self::parse_redeem_executions(&epoch, &mut outstanding)?;
				}

				epoch_idx = epoch_idx + One::one();
				all_calculated = outstanding.remaining_invest_currency == Zero::zero()
					&& outstanding.remaining_redeem_token == Zero::zero();
			}

			return Ok(outstanding);
		}

		fn parse_invest_executions(
			epoch: &EpochDetails<T::BalanceRatio>,
			outstanding: &mut OutstandingCollections<T::Balance>,
		) -> DispatchResult {
			// Multiply invest fulfilment in this epoch with outstanding order amount to get executed amount
			// Rounding down in favor of the system
			let amount = epoch
				.invest_fulfillment
				.mul_floor(outstanding.remaining_invest_currency);

			if amount != Zero::zero() {
				// Divide by the token price to get the payout in tokens
				let amount_token = epoch
					.token_price
					.reciprocal()
					.and_then(|inv_price| inv_price.checked_mul_int(amount))
					.ok_or(ArithmeticError::Overflow)?;

				outstanding.payout_token_amount = outstanding
					.payout_token_amount
					.checked_add(&amount_token)
					.ok_or(ArithmeticError::Overflow)?;
				outstanding.remaining_invest_currency = outstanding
					.remaining_invest_currency
					.checked_sub(&amount)
					.ok_or(ArithmeticError::Overflow)?;
			}

			Ok(())
		}

		fn parse_redeem_executions(
			epoch: &EpochDetails<T::BalanceRatio>,
			outstanding: &mut OutstandingCollections<T::Balance>,
		) -> DispatchResult {
			// Multiply redeem fulfilment in this epoch with outstanding order amount to get executed amount
			// Rounding down in favor of the system
			let amount = epoch
				.redeem_fulfillment
				.mul_floor(outstanding.remaining_redeem_token);

			if amount != Zero::zero() {
				// Multiply by the token price to get the payout in currency
				let amount_currency = epoch
					.token_price
					.checked_mul_int(amount)
					.unwrap_or(Zero::zero());

				outstanding.payout_currency_amount = outstanding
					.payout_currency_amount
					.checked_add(&amount_currency)
					.ok_or(ArithmeticError::Overflow)?;
				outstanding.remaining_redeem_token = outstanding
					.remaining_redeem_token
					.checked_sub(&amount)
					.ok_or(ArithmeticError::Overflow)?;
			}

			Ok(())
		}

		pub fn is_valid_tranche_change(
			old_tranches: Option<&TranchesOf<T>>,
			new_tranches: &Vec<TrancheInput<T::InterestRate>>,
		) -> DispatchResult {
			// There is a limit to the number of allowed tranches
			ensure!(
				new_tranches.len() <= T::MaxTranches::get() as usize,
				Error::<T>::TooManyTranches
			);

			// At least one tranche must exist, and the first (most junior) tranche must have an
			// interest rate of 0, indicating that it receives all remaining equity
			ensure!(
				match new_tranches.first() {
					None => false,
					Some((tranche_type, _)) => tranche_type == &TrancheType::Residual,
				},
				Error::<T>::InvalidJuniorTranche
			);

			// All but the most junior tranche should have min risk buffers and interest rates
			let (_residual_tranche, non_residual_tranche) = new_tranches
				.split_first()
				.ok_or(Error::<T>::InvalidJuniorTranche)?;

			// Currently we only allow a single junior tranche per pool
			// This is subject to change in the future
			ensure!(
				match non_residual_tranche.iter().next() {
					None => true,
					Some((next_tranche, _)) => next_tranche != &TrancheType::Residual,
				},
				Error::<T>::InvalidTrancheStructure
			);

			let mut prev_tranche_type = &TrancheType::Residual;
			let mut prev_seniority = &None;
			let max_seniority = new_tranches
				.len()
				.try_into()
				.expect("MaxTranches is u32. qed.");

			for (tranche_type, seniority) in new_tranches.iter() {
				ensure!(
					prev_tranche_type.valid_next_tranche(tranche_type),
					Error::<T>::InvalidTrancheStructure
				);

				ensure!(
					prev_seniority <= seniority && seniority <= &Some(max_seniority),
					Error::<T>::InvalidTrancheSeniority
				);

				prev_tranche_type = tranche_type;
				prev_seniority = seniority;
			}

			// In case we are not setting up a new pool (i.e. a tranche setup already exists) we check
			// whether the changes are valid with respect to the existing setup.
			if let Some(old_tranches) = old_tranches {
				// For now, adding or removing tranches is not allowed, unless it's on pool creation.
				// TODO: allow adding tranches as most senior, and removing most senior and empty (debt+reserve=0) tranches
				ensure!(
					new_tranches.len() == old_tranches.num_tranches(),
					Error::<T>::CannotAddOrRemoveTranches
				);
			}
			Ok(())
		}

		fn do_execute_epoch(
			pool_id: T::PoolId,
			pool: &mut PoolDetailsOf<T>,
			epoch: &EpochExecutionInfoOf<T>,
			solution: &[TrancheSolution],
		) -> DispatchResult {
			let executed_amounts: Vec<(T::Balance, T::Balance)> = epoch
				.tranches
				.combine_with_residual_top(solution, |tranche, solution| {
					Ok((
						solution.invest_fulfillment.mul_floor(tranche.invest),
						solution.redeem_fulfillment.mul_floor(tranche.redeem),
					))
				})?;

			// Update the total/available reserve for the new total value of the pool
			let mut acc_investments = T::Balance::zero();
			let mut acc_redemptions = T::Balance::zero();
			for (invest, redeem) in executed_amounts.iter() {
				acc_investments = acc_investments
					.checked_add(&invest)
					.ok_or(ArithmeticError::Overflow)?;
				acc_redemptions = acc_redemptions
					.checked_add(&redeem)
					.ok_or(ArithmeticError::Overflow)?;
			}
			pool.reserve.total = pool
				.reserve
				.total
				.checked_add(&acc_investments)
				.ok_or(ArithmeticError::Overflow)?
				.checked_sub(&acc_redemptions)
				.ok_or(ArithmeticError::Underflow)?;

			pool.execute_previous_epoch()?;

			let last_epoch_executed = pool.epoch.last_executed;
			let ids = pool.tranches.ids_residual_top();

			// Update tranche orders and add epoch solution state
			pool.tranches.combine_with_mut_residual_top(
				solution
					.iter()
					.zip(executed_amounts.iter())
					.zip(epoch.tranches.residual_top_slice())
					.zip(ids),
				|tranche, (((solution, executed_amounts), epoch_tranche), tranche_id)| {
					Self::update_tranche_for_epoch(
						pool_id,
						tranche_id,
						last_epoch_executed,
						tranche,
						*solution,
						*executed_amounts,
						epoch_tranche.price,
					)
				},
			)?;

			let total_assets = pool
				.reserve
				.total
				.checked_add(&epoch.nav)
				.ok_or(ArithmeticError::Overflow)?;
			let tranche_ratios = epoch.tranches.combine_with_residual_top(
				executed_amounts.iter(),
				|tranche, (invest, redeem)| {
					tranche
						.supply
						.checked_add(invest)
						.ok_or(ArithmeticError::Overflow)?
						.checked_sub(redeem)
						.ok_or(ArithmeticError::Underflow.into())
						.map(|tranche_asset| {
							Perquintill::from_rational(tranche_asset, total_assets)
						})
				},
			)?;

			pool.tranches.rebalance_tranches(
				Self::now(),
				pool.reserve.total,
				epoch.nav,
				tranche_ratios.as_slice(),
				executed_amounts.as_slice(),
			)?;
			Self::deposit_event(Event::Rebalanced(pool_id));

			Ok(())
		}

		/// Prepare tranches for next epoch.
		///
		/// This function updates the
		///  * Invest and redeem orders based on the executed solution
		fn update_tranche_for_epoch(
			pool_id: T::PoolId,
			tranche_id: T::TrancheId,
			submission_period_epoch: T::EpochId,
			tranche: &mut TrancheOf<T>,
			solution: TrancheSolution,
			(currency_invest, _currency_redeem): (T::Balance, T::Balance),
			price: T::BalanceRatio,
		) -> DispatchResult {
			// Update invest/redeem orders for the next epoch based on our execution
			let token_invest = price
				.reciprocal()
				.and_then(|inv_price| inv_price.checked_mul_int(tranche.outstanding_invest_orders))
				.map(|invest| solution.invest_fulfillment.mul_ceil(invest))
				.unwrap_or(Zero::zero());
			let token_redeem = solution
				.redeem_fulfillment
				.mul_floor(tranche.outstanding_redeem_orders);

			tranche.outstanding_invest_orders -= currency_invest;
			tranche.outstanding_redeem_orders -= token_redeem;

			// Compute the tranche tokens that need to be minted or burned based on the execution
			let pool_address = PoolLocator { pool_id }.into_account();
			if token_invest > token_redeem {
				let tokens_to_mint = token_invest - token_redeem;
				T::Tokens::mint_into(tranche.currency, &pool_address, tokens_to_mint)?;
			} else if token_redeem > token_invest {
				let tokens_to_burn = token_redeem - token_invest;
				T::Tokens::burn_from(tranche.currency, &pool_address, tokens_to_burn)?;
			}

			// Insert epoch closing information on invest/redeem fulfillment
			let epoch = EpochDetails::<T::BalanceRatio> {
				invest_fulfillment: solution.invest_fulfillment,
				redeem_fulfillment: solution.redeem_fulfillment,
				token_price: price,
			};
			Epoch::<T>::insert(tranche_id, submission_period_epoch, epoch);

			Ok(())
		}

		pub(crate) fn do_deposit(
			who: T::AccountId,
			pool_id: T::PoolId,
			amount: T::Balance,
		) -> DispatchResult {
			let pool_account = PoolLocator { pool_id }.into_account();
			Pool::<T>::try_mutate(pool_id, |pool| {
				let pool = pool.as_mut().ok_or(Error::<T>::NoSuchPool)?;
				let now = Self::now();

				pool.reserve.total = pool
					.reserve
					.total
					.checked_add(&amount)
					.ok_or(ArithmeticError::Overflow)?;

				let mut remaining_amount = amount;
				for tranche in pool.tranches.non_residual_top_slice_mut() {
					tranche.accrue(now)?;

					let tranche_amount = if tranche.tranche_type != TrancheType::Residual {
						tranche.ratio.mul_ceil(amount)
					} else {
						remaining_amount
					};

					let tranche_amount = if tranche_amount > tranche.debt {
						tranche.debt
					} else {
						tranche_amount
					};

					// NOTE: we ensure this is never underflowing. But better be safe than sorry.
					tranche.debt = tranche.debt.saturating_sub(tranche_amount);
					tranche.reserve = tranche
						.reserve
						.checked_add(&tranche_amount)
						.ok_or(ArithmeticError::Overflow)?;

					// NOTE: In case there is an error in the ratios this might be critical. Hence,
					//       we check here and error out
					remaining_amount = remaining_amount
						.checked_sub(&tranche_amount)
						.ok_or(ArithmeticError::Underflow)?;
				}

				T::Tokens::transfer(pool.currency, &who, &pool_account, amount, false)?;
				Self::deposit_event(Event::Rebalanced(pool_id));
				Ok(())
			})
		}

		pub(crate) fn do_withdraw(
			who: T::AccountId,
			pool_id: T::PoolId,
			amount: T::Balance,
		) -> DispatchResult {
			let pool_account = PoolLocator { pool_id }.into_account();
			Pool::<T>::try_mutate(pool_id, |pool| {
				let pool = pool.as_mut().ok_or(Error::<T>::NoSuchPool)?;
				let now = Self::now();

				pool.reserve.total = pool
					.reserve
					.total
					.checked_sub(&amount)
					.ok_or(TokenError::NoFunds)?;
				pool.reserve.available = pool
					.reserve
					.available
					.checked_sub(&amount)
					.ok_or(TokenError::NoFunds)?;

				let mut remaining_amount = amount;
				for tranche in pool.tranches.non_residual_top_slice_mut() {
					tranche.accrue(now)?;

					let tranche_amount = if tranche.tranche_type != TrancheType::Residual {
						tranche.ratio.mul_ceil(amount)
					} else {
						remaining_amount
					};

					let tranche_amount = if tranche_amount > tranche.reserve {
						tranche.reserve
					} else {
						tranche_amount
					};

					tranche.reserve -= tranche_amount;
					tranche.debt = tranche
						.debt
						.checked_add(&tranche_amount)
						.ok_or(ArithmeticError::Overflow)?;

					remaining_amount -= tranche_amount;
				}

				T::Tokens::transfer(pool.currency, &pool_account, &who, amount, false)?;
				Self::deposit_event(Event::Rebalanced(pool_id));
				Ok(())
			})
		}

		fn take_deposit(depositor: T::AccountId, pool: T::PoolId) -> DispatchResult {
			let deposit = T::PoolDeposit::get();
			T::Currency::reserve(&depositor, deposit)?;
			AccountDeposit::<T>::mutate(&depositor, |total_deposit| {
				*total_deposit += deposit;
			});
			PoolDeposit::<T>::insert(pool, PoolDepositOf::<T> { deposit, depositor });
			Ok(())
		}
	}
}

impl<T: Config> PoolInspect<T::AccountId> for Pallet<T> {
	type PoolId = T::PoolId;

	fn pool_exists(pool_id: Self::PoolId) -> bool {
		Pool::<T>::contains_key(pool_id)
	}
}

impl<T: Config> PoolReserve<T::AccountId> for Pallet<T> {
	type Balance = T::Balance;

	fn withdraw(pool_id: Self::PoolId, to: T::AccountId, amount: Self::Balance) -> DispatchResult {
		Self::do_withdraw(to, pool_id, amount)
	}

	fn deposit(pool_id: Self::PoolId, from: T::AccountId, amount: Self::Balance) -> DispatchResult {
		Self::do_deposit(from, pool_id, amount)
	}
}<|MERGE_RESOLUTION|>--- conflicted
+++ resolved
@@ -366,7 +366,6 @@
 	pub type EpochExecution<T: Config> =
 		StorageMap<_, Blake2_128Concat, T::PoolId, EpochExecutionInfoOf<T>>;
 
-<<<<<<< HEAD
 	#[pallet::storage]
 	#[pallet::getter(fn account_deposits)]
 	pub type AccountDeposit<T: Config> =
@@ -376,10 +375,6 @@
 	#[pallet::getter(fn pool_deposits)]
 	pub type PoolDeposit<T: Config> = StorageMap<_, Blake2_128Concat, T::PoolId, PoolDepositOf<T>>;
 
-	// Pallets use events to inform users when important changes are made.
-	// https://substrate.dev/docs/en/knowledgebase/runtime/events
-=======
->>>>>>> aa467c69
 	#[pallet::event]
 	#[pallet::generate_deposit(pub(super) fn deposit_event)]
 	pub enum Event<T: Config> {
