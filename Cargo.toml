[package]
name = "centrifuge-chain"
version = "2.0.0"
authors = ["Centrifuge <admin@centrifuge.io>"]
description = "Centrifuge chain implementation in Rust."
build = "build.rs"
edition = "2018"
license = "LGPL-3.0"
default-run = "centrifuge-chain"
homepage = "https://centrifuge.io/"
repository = "https://github.com/centrifuge/centrifuge-chain"

[package.metadata.wasm-pack.profile.release]
# `wasm-opt` has some problems on linux, see
# https://github.com/rustwasm/wasm-pack/issues/781 etc.
wasm-opt = false

[badges]
travis-ci = { repository = "centrifuge/centrifuge-chain", branch = "master" }
maintenance = { status = "actively-developed" }
is-it-maintained-issue-resolution = { repository = "centrifuge/centrifuge-chain" }
is-it-maintained-open-issues = { repository = "centrifuge/centrifuge-chain" }

[[bin]]
name = "centrifuge-chain"
path = "src/main.rs"

[workspace]
members = [
	"pallets/bridge-mapping",
	"pallets/fees",
	"pallets/anchors",
	"pallets/claims",
	"pallets/crowdloan-claim",
	"pallets/crowdloan-reward",
<<<<<<< HEAD
	"pallets/tinlake-investor-pool",
=======
	"pallets/migration",
    "pallets/bridge",
    "pallets/nft",
    "pallets/registry",
>>>>>>> 70b1c76e
	"libs/trait-crowdloan-reward",
	"libs/proofs",
	"runtime/altair",
	"runtime/centrifuge",
	"runtime/common",
]

[dependencies]
# third-party dependencies
codec = { package = "parity-scale-codec", version = "2.0.0", default-features = false }
serde = { version = "1.0.106", features = ["derive"] }
futures = { version = "0.3.1", features = ["compat"] }
hex-literal = "0.2.1"
jsonrpc-core = "15.1.0"
jsonrpc-core-client = { version = "15.1.0", features = ["http", "ws"] }
jsonrpc-derive = "15.1.0"
jsonrpc-pubsub = "15.1.0"
log = "0.4.8"
structopt = { version = "0.3.8" , optional = true }
serde_json = "1.0"

# primitives
sp-authority-discovery = { git = "https://github.com/centrifuge/substrate", branch = "master" }
sp-consensus-babe = { git = "https://github.com/centrifuge/substrate", branch = "master" }
grandpa-primitives = { package = "sp-finality-grandpa", git = "https://github.com/centrifuge/substrate", branch = "master" }
sp-core = { git = "https://github.com/centrifuge/substrate", branch = "master" }
sp-runtime = { git = "https://github.com/centrifuge/substrate", branch = "master" }
sp-timestamp = { default-features = false,  git = "https://github.com/centrifuge/substrate", branch = "master" }
#sp-finality-tracker = { branch = "rococo-v1", default-features = false,  git = "https://github.com/paritytech/substrate.git" }
sp-inherents = { git = "https://github.com/centrifuge/substrate", branch = "master" }
sp-consensus = { git = "https://github.com/centrifuge/substrate", branch = "master" }
sp-transaction-pool = { git = "https://github.com/centrifuge/substrate", branch = "master" }
sp-api = { git = "https://github.com/centrifuge/substrate", branch = "master" }
sp-blockchain = { git = "https://github.com/centrifuge/substrate", branch = "master" }
sp-block-builder = { git = "https://github.com/centrifuge/substrate", branch = "master" }
sp-runtime-interface = { git = "https://github.com/centrifuge/substrate", default-features = false , branch = "master" }
sp-io = { git = "https://github.com/centrifuge/substrate", default-features = false , branch = "master" }
sp-trie = { git = "https://github.com/centrifuge/substrate", default-features = false , branch = "master" }
sp-keystore = { git = "https://github.com/centrifuge/substrate", default-features = false , branch = "master" }

# client dependencies
sc-client-api = { git = "https://github.com/centrifuge/substrate", branch = "master" }
sc-chain-spec = { git = "https://github.com/centrifuge/substrate", branch = "master" }
sc-consensus = { git = "https://github.com/centrifuge/substrate", branch = "master" }
sc-transaction-pool = { git = "https://github.com/centrifuge/substrate", branch = "master" }
sc-telemetry = { git = "https://github.com/centrifuge/substrate", branch = "master" }
sc-network = { git = "https://github.com/centrifuge/substrate", branch = "master" }
sc-consensus-babe = { git = "https://github.com/centrifuge/substrate", branch = "master" }
grandpa = { package = "sc-finality-grandpa", git = "https://github.com/centrifuge/substrate", branch = "master" }
sc-finality-grandpa-rpc = { git = "https://github.com/centrifuge/substrate", branch = "master" }
sc-client-db = { default-features = false, git = "https://github.com/centrifuge/substrate", branch = "master" }
sc-offchain = { git = "https://github.com/centrifuge/substrate", branch = "master" }
sc-rpc = { git = "https://github.com/centrifuge/substrate", branch = "master" }
sc-basic-authorship = { git = "https://github.com/centrifuge/substrate", branch = "master" }
sc-service = { default-features = false, git = "https://github.com/centrifuge/substrate", branch = "master" }
sc-cli = { git = "https://github.com/centrifuge/substrate", branch = "master" }
sc-executor = { git = "https://github.com/centrifuge/substrate", branch = "master" }
sc-consensus-epochs = { git = "https://github.com/centrifuge/substrate", branch = "master" }
sc-consensus-babe-rpc = { git = "https://github.com/centrifuge/substrate", branch = "master" }
sc-authority-discovery = { git = "https://github.com/centrifuge/substrate", branch = "master" }
sc-rpc-api = { git = "https://github.com/centrifuge/substrate", branch = "master" }
sc-keystore = { git = "https://github.com/centrifuge/substrate", branch = "master" }
sc-tracing = { git = "https://github.com/centrifuge/substrate", branch = "master" }
sc-sync-state-rpc = { git = "https://github.com/centrifuge/substrate", branch = "master" }
substrate-prometheus-endpoint = { git = "https://github.com/centrifuge/substrate", branch = "master" }
sp-session = { git = "https://github.com/centrifuge/substrate", branch = "master" }
sp-offchain = { git = "https://github.com/centrifuge/substrate", branch = "master" }
sp-consensus-aura = { git = "https://github.com/centrifuge/substrate", branch = "master" }

# Cli specific
frame-benchmarking-cli = { git = "https://github.com/centrifuge/substrate", branch = "master" }
node-inspect = { git = "https://github.com/centrifuge/substrate", branch = "master" }

# frame dependencies
pallet-anchors = { path = "./pallets/anchors", default-features = false }
pallet-transaction-payment-rpc = { git = "https://github.com/centrifuge/substrate", branch = "master" }
substrate-frame-rpc-system  = { git = "https://github.com/centrifuge/substrate", branch = "master" }
pallet-im-online = { default-features = false, git = "https://github.com/centrifuge/substrate", branch = "master" }

# Cumulus dependencies
cumulus-client-network = {git = "https://github.com/centrifuge/cumulus", branch = "centrifuge" }
cumulus-client-consensus-relay-chain = {git = "https://github.com/centrifuge/cumulus", branch = "centrifuge" }
cumulus-primitives-core = {git = "https://github.com/centrifuge/cumulus", branch = "centrifuge" }
cumulus-client-service = {git = "https://github.com/centrifuge/cumulus", branch = "centrifuge" }
cumulus-client-consensus-aura = {git = "https://github.com/centrifuge/cumulus", branch = "centrifuge" }
cumulus-client-consensus-common = {git = "https://github.com/centrifuge/cumulus", branch = "centrifuge" }
cumulus-primitives-parachain-inherent = {git = "https://github.com/centrifuge/cumulus", branch = "centrifuge" }
cumulus-client-cli = {git = "https://github.com/centrifuge/cumulus", branch = "centrifuge" }

# Polkadot dependencies
polkadot-parachain = {git = "https://github.com/centrifuge/polkadot", branch = "centrifuge" }
polkadot-primitives = {git = "https://github.com/centrifuge/polkadot", branch = "centrifuge" }
polkadot-service = {git = "https://github.com/centrifuge/polkadot", branch = "centrifuge" }
polkadot-cli = {git = "https://github.com/centrifuge/polkadot", branch = "centrifuge" }

# node-specific dependencies
altair-runtime = { path = "runtime/altair" }
centrifuge-runtime = { path = "runtime/centrifuge" }
development-runtime = { path = "runtime/development" }
runtime-common = { path = "runtime/common" }
node-primitives = { git = "https://github.com/centrifuge/substrate", branch = "master" }

# benchmarking
frame-benchmarking = { git = "https://github.com/centrifuge/substrate", branch = "master" }

[build-dependencies]
vergen = "3.0.4"
substrate-build-script-utils  = { optional = true, git = "https://github.com/centrifuge/substrate", branch = "master" }

[dev-dependencies]
#sc-keystore = { branch = "rococo-v1", git = "https://github.com/paritytech/substrate.git" }
sc-service-test = { git = "https://github.com/centrifuge/substrate", branch = "master" }
tempfile = "3.1.0"
sp-keyring = { git = "https://github.com/centrifuge/substrate", branch = "master" }
frame-system = { git = "https://github.com/centrifuge/substrate", branch = "master" }
pallet-transaction-payment = { git = "https://github.com/centrifuge/substrate", branch = "master" }

[features]
default = [ "std" ]
std = [
	"sc-service/db",
	"structopt",
	"substrate-build-script-utils",
	"sp-consensus-babe/std"
]
runtime-benchmarks = [
	"altair-runtime/runtime-benchmarks",
	"centrifuge-runtime/runtime-benchmarks",
	"development-runtime/runtime-benchmarks",
]<|MERGE_RESOLUTION|>--- conflicted
+++ resolved
@@ -33,14 +33,11 @@
 	"pallets/claims",
 	"pallets/crowdloan-claim",
 	"pallets/crowdloan-reward",
-<<<<<<< HEAD
 	"pallets/tinlake-investor-pool",
-=======
 	"pallets/migration",
-    "pallets/bridge",
-    "pallets/nft",
-    "pallets/registry",
->>>>>>> 70b1c76e
+        "pallets/bridge",
+        "pallets/nft",
+        "pallets/registry",
 	"libs/trait-crowdloan-reward",
 	"libs/proofs",
 	"runtime/altair",
