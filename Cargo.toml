--- conflicted
+++ resolved
@@ -35,17 +35,10 @@
 	"pallets/crowdloan-reward",
 	"pallets/tinlake-investor-pool",
 	"pallets/migration",
-<<<<<<< HEAD
 	"pallets/bridge",
 	"pallets/nft",
 	"pallets/registry",
-	"libs/trait-crowdloan-reward",
-=======
-    "pallets/bridge",
-    "pallets/nft",
-    "pallets/registry",
 	"libs/common-traits",
->>>>>>> a99a449f
 	"libs/proofs",
 	"runtime/altair",
 	"runtime/centrifuge",
