//! The Substrate runtime. This can be compiled with ``#[no_std]`, ready for Wasm.

#![cfg_attr(not(feature = "std"), no_std)]
// `construct_runtime!` does a lot of recursion and requires us to increase the limit to 256.
#![recursion_limit = "256"]

use codec::{Decode, Encode, MaxEncodedLen};
use frame_support::sp_std::marker::PhantomData;
use frame_support::{
	construct_runtime, parameter_types,
	traits::{
		Contains, EnsureOneOf, EqualPrivilegeOnly, Everything, InstanceFilter, LockIdentifier,
		U128CurrencyToVote,
	},
	weights::{
		constants::{BlockExecutionWeight, ExtrinsicBaseWeight},
		DispatchClass, Weight,
	},
	PalletId, RuntimeDebug,
};
use frame_system::{
	limits::{BlockLength, BlockWeights},
	EnsureRoot, EnsureSigned,
};
use orml_traits::parameter_type_with_key;
pub use pallet_balances::Call as BalancesCall;
use pallet_collective::{EnsureMember, EnsureProportionAtLeast};
pub use pallet_timestamp::Call as TimestampCall;
pub use pallet_transaction_payment::{CurrencyAdapter, Multiplier, TargetedFeeAdjustment};
use pallet_transaction_payment_rpc_runtime_api::{FeeDetails, RuntimeDispatchInfo};
use polkadot_runtime_common::{BlockHashCount, RocksDbWeight, SlowAdjustingFeeUpdate};
use scale_info::TypeInfo;
use sp_api::impl_runtime_apis;
use sp_core::u32_trait::{_1, _2, _3, _4};
use sp_core::OpaqueMetadata;
use sp_inherents::{CheckInherentsResult, InherentData};
use sp_runtime::traits::AccountIdConversion;
use sp_runtime::traits::{BlakeTwo256, Block as BlockT, ConvertInto};
use sp_runtime::transaction_validity::{TransactionSource, TransactionValidity};
#[cfg(any(feature = "std", test))]
pub use sp_runtime::BuildStorage;
use sp_runtime::{
	create_runtime_str, generic, impl_opaque_keys, ApplyExtrinsicResult, FixedPointNumber, Perbill,
	Permill, Perquintill,
};
use sp_std::prelude::*;
#[cfg(any(feature = "std", test))]
use sp_version::NativeVersion;
use sp_version::RuntimeVersion;
use static_assertions::const_assert;
use xcm_executor::XcmExecutor;

use common_traits::Permissions as PermissionsT;
use common_traits::PreConditions;
pub use common_types::CurrencyId;
use common_types::{PermissionRoles, PoolRole, TimeProvider, UNION};
use pallet_anchors::AnchorData;
use pallet_restricted_tokens::{
	FungibleInspectPassthrough, FungiblesInspectPassthrough, TransferDetails,
};
/// common types for the runtime.
pub use runtime_common::{Index, *};

use chainbridge::constants::DEFAULT_RELAYER_VOTE_THRESHOLD;

pub mod xcm;
pub use crate::xcm::*;

mod weights;

// Make the WASM binary available.
#[cfg(feature = "std")]
include!(concat!(env!("OUT_DIR"), "/wasm_binary.rs"));

impl_opaque_keys! {
	pub struct SessionKeys {
		pub aura: Aura,
	}
}

/// Runtime version.
#[sp_version::runtime_version]
pub const VERSION: RuntimeVersion = RuntimeVersion {
	spec_name: create_runtime_str!("centrifuge-devel"),
	impl_name: create_runtime_str!("centrifuge-devel"),
	authoring_version: 1,
	spec_version: 1002,
	impl_version: 1,
	#[cfg(not(feature = "disable-runtime-api"))]
	apis: RUNTIME_API_VERSIONS,
	#[cfg(feature = "disable-runtime-api")]
	apis: version::create_apis_vec![[]],
	transaction_version: 1,
	state_version: 0,
};

/// Native version.
#[cfg(any(feature = "std", test))]
pub fn native_version() -> NativeVersion {
	NativeVersion {
		runtime_version: VERSION,
		can_author_with: Default::default(),
	}
}

parameter_types! {
	pub const MaximumBlockWeight: Weight = MAXIMUM_BLOCK_WEIGHT;
	pub const Version: RuntimeVersion = VERSION;
	pub RuntimeBlockLength: BlockLength =
		BlockLength::max_with_normal_ratio(5 * 1024 * 1024, NORMAL_DISPATCH_RATIO);
	pub RuntimeBlockWeights: BlockWeights = BlockWeights::builder()
		.base_block(BlockExecutionWeight::get())
		.for_class(DispatchClass::all(), |weights| {
			weights.base_extrinsic = ExtrinsicBaseWeight::get();
		})
		.for_class(DispatchClass::Normal, |weights| {
			weights.max_total = Some(NORMAL_DISPATCH_RATIO * MAXIMUM_BLOCK_WEIGHT);
		})
		.for_class(DispatchClass::Operational, |weights| {
			weights.max_total = Some(MAXIMUM_BLOCK_WEIGHT);
			// Operational transactions have some extra reserved space, so that they
			// are included even if block reached `MAXIMUM_BLOCK_WEIGHT`.
			weights.reserved = Some(
				MAXIMUM_BLOCK_WEIGHT - NORMAL_DISPATCH_RATIO * MAXIMUM_BLOCK_WEIGHT
			);
		})
		.avg_block_initialization(AVERAGE_ON_INITIALIZE_RATIO)
		.build_or_panic();
	pub const SS58Prefix: u8 = 136;
}

// system support impls
impl frame_system::Config for Runtime {
	type BaseCallFilter = Everything;
	type BlockWeights = RuntimeBlockWeights;
	type BlockLength = RuntimeBlockLength;
	/// The ubiquitous origin type.
	type Origin = Origin;
	/// The aggregated dispatch type that is available for extrinsics.
	type Call = Call;
	/// The index type for storing how many extrinsics an account has signed.
	type Index = Index;
	/// The index type for blocks.
	type BlockNumber = BlockNumber;
	/// The type for hashing blocks and tries.
	type Hash = Hash;
	/// The hashing algorithm used.
	type Hashing = BlakeTwo256;
	/// The identifier used to distinguish between accounts.
	type AccountId = AccountId;
	/// The lookup mechanism to get account ID from whatever is passed in dispatchers.
	type Lookup = sp_runtime::traits::AccountIdLookup<AccountId, ()>;
	/// The header type.
	type Header = Header;
	/// The overarching event type.
	type Event = Event;
	/// Maximum number of block number to block hash mappings to keep (oldest pruned first).
	type BlockHashCount = BlockHashCount;
	type DbWeight = RocksDbWeight;
	/// Get the chain's current version.
	type Version = Version;
	type PalletInfo = PalletInfo;
	/// Data to be associated with an account (other than nonce/transaction counter, which this
	/// module does regardless).
	type AccountData = pallet_balances::AccountData<Balance>;
	/// Handler for when a new account has just been created.
	type OnNewAccount = ();
	/// A function that is invoked when an account has been determined to be dead.
	/// All resources should be cleaned up associated with the given account.
	type OnKilledAccount = ();
	type SystemWeightInfo = weights::frame_system::SubstrateWeight<Runtime>;
	type SS58Prefix = SS58Prefix;
	type OnSetCode = cumulus_pallet_parachain_system::ParachainSetCode<Self>;
	type MaxConsumers = frame_support::traits::ConstU32<16>;
}

parameter_types! {
	pub const ReservedXcmpWeight: Weight = MAXIMUM_BLOCK_WEIGHT / 4;
	pub const ReservedDmpWeight: Weight = MAXIMUM_BLOCK_WEIGHT / 4;
}

impl cumulus_pallet_parachain_system::Config for Runtime {
	type Event = Event;
	type OnSystemEvent = ();
	type SelfParaId = parachain_info::Pallet<Runtime>;
	type DmpMessageHandler = DmpQueue;
	type ReservedDmpWeight = ReservedDmpWeight;
	type OutboundXcmpMessageSource = XcmpQueue;
	type XcmpMessageHandler = XcmpQueue;
	type ReservedXcmpWeight = ReservedXcmpWeight;
}

impl pallet_randomness_collective_flip::Config for Runtime {}

impl parachain_info::Config for Runtime {}

parameter_types! {
	pub const MinimumPeriod: Moment = SLOT_DURATION / 2;
}
impl pallet_timestamp::Config for Runtime {
	/// A timestamp: milliseconds since the unix epoch.
	type Moment = Moment;
	type OnTimestampSet = ();
	type MinimumPeriod = MinimumPeriod;
	type WeightInfo = pallet_timestamp::weights::SubstrateWeight<Self>;
}

// money stuff
parameter_types! {
	/// TransactionByteFee is set to 0.01 MicroRAD
	pub const TransactionByteFee: Balance = 1 * (MICRO_CFG / 100);
	// for a sane configuration, this should always be less than `AvailableBlockRatio`.
	pub const TargetBlockFullness: Perquintill = Perquintill::from_percent(25);
	pub AdjustmentVariable: Multiplier = Multiplier::saturating_from_rational(1, 100_000);
	pub MinimumMultiplier: Multiplier = Multiplier::saturating_from_rational(1, 1_000_000_000u128);
	/// This value increases the priority of `Operational` transactions by adding
	/// a "virtual tip" that's equal to the `OperationalFeeMultiplier * final_fee`.
	pub const OperationalFeeMultiplier: u8 = 5;
}

impl pallet_transaction_payment::Config for Runtime {
	type OnChargeTransaction = CurrencyAdapter<Balances, DealWithFees<Runtime>>;
	type TransactionByteFee = TransactionByteFee;
	type OperationalFeeMultiplier = OperationalFeeMultiplier;
	type WeightToFee = WeightToFee;
	type FeeMultiplierUpdate = SlowAdjustingFeeUpdate<Self>;
}

parameter_types! {
	// the minimum fee for an anchor is 500,000ths of a CFG.
	// This is set to a value so you can still get some return without getting your account removed.
	pub const ExistentialDeposit: Balance = 1 * MICRO_CFG;
	// For weight estimation, we assume that the most locks on an individual account will be 50.
	pub const MaxLocks: u32 = 50;
	pub const MaxReserves: u32 = 50;
}

impl pallet_balances::Config for Runtime {
	/// The type for recording an account's balance.
	type Balance = Balance;
	/// Handler for the unbalanced reduction when removing a dust account.
	type DustRemoval = ();
	/// The overarching event type.
	type Event = Event;
	/// The minimum amount required to keep an account open.
	type ExistentialDeposit = ExistentialDeposit;
	/// The means of storing the balances of an account.
	type AccountStore = System;
	type WeightInfo = weights::pallet_balances::SubstrateWeight<Self>;
	type MaxLocks = MaxLocks;
	type MaxReserves = MaxReserves;
	type ReserveIdentifier = [u8; 8];
}

parameter_types! {
	pub const UncleGenerations: BlockNumber = 5;
}

// We only use find_author to pay in anchor pallet
impl pallet_authorship::Config for Runtime {
	type FindAuthor = pallet_session::FindAccountFromAuthorIndex<Self, Aura>;
	type UncleGenerations = UncleGenerations;
	type FilterUncle = ();
	type EventHandler = (CollatorSelection,);
}

parameter_types! {
	pub const Period: u32 = 6 * HOURS;
	pub const Offset: u32 = 0;
}

pub struct ValidatorOf;
impl<T> sp_runtime::traits::Convert<T, Option<T>> for ValidatorOf {
	fn convert(t: T) -> Option<T> {
		Some(t)
	}
}

impl pallet_session::Config for Runtime {
	type Event = Event;
	type ValidatorId = <Self as frame_system::Config>::AccountId;
	// we don't have stash and controller, thus we don't need the convert as well.
	type ValidatorIdOf = pallet_collator_selection::IdentityCollator;
	type ShouldEndSession = pallet_session::PeriodicSessions<Period, Offset>;
	type NextSessionRotation = pallet_session::PeriodicSessions<Period, Offset>;
	type SessionManager = CollatorSelection;
	// Essentially just Aura, but lets be pedantic.
	type SessionHandler = <SessionKeys as sp_runtime::traits::OpaqueKeys>::KeyTypeIdProviders;
	type Keys = SessionKeys;
	type WeightInfo = pallet_session::weights::SubstrateWeight<Self>;
}

parameter_types! {
	pub const MaxAuthorities: u32 = 32;
}

impl pallet_aura::Config for Runtime {
	type AuthorityId = AuraId;
	type DisabledValidators = ();
	type MaxAuthorities = MaxAuthorities;
}

impl cumulus_pallet_aura_ext::Config for Runtime {}

// substrate pallets
parameter_types! {
	// One storage item; value is size 4+4+16+32 bytes = 56 bytes.
	pub const DepositBase: Balance = 30 * CENTI_CFG;
	// Additional storage item size of 32 bytes.
	pub const DepositFactor: Balance = 5 * CENTI_CFG;
	pub const MaxSignatories: u16 = 100;
}

impl pallet_multisig::Config for Runtime {
	type Event = Event;
	type Call = Call;
	type Currency = Balances;
	type DepositBase = DepositBase;
	type DepositFactor = DepositFactor;
	type MaxSignatories = MaxSignatories;
	type WeightInfo = pallet_multisig::weights::SubstrateWeight<Self>;
}

parameter_types! {
	// One storage item; value is size 4+4+16+32 bytes = 56 bytes.
	pub const ProxyDepositBase: Balance = 30 * CENTI_CFG;
	// Additional storage item size of 32 bytes.
	pub const ProxyDepositFactor: Balance = 5 * CENTI_CFG;
	pub const MaxProxies: u16 = 32;
	pub const AnnouncementDepositBase: Balance = deposit(1, 8);
	pub const AnnouncementDepositFactor: Balance = deposit(0, 66);
	pub const MaxPending: u16 = 32;
}

/// The type used to represent the kinds of proxying allowed.
#[derive(
	Copy,
	Clone,
	Eq,
	PartialEq,
	Ord,
	PartialOrd,
	Encode,
	Decode,
	RuntimeDebug,
	MaxEncodedLen,
	TypeInfo,
)]
pub enum ProxyType {
	Any,
	NonTransfer,
	Governance,
	_Staking, // Deprecated ProxyType, that we are keeping due to the migration
	NonProxy,
	Borrower,
	Investor,
}
impl Default for ProxyType {
	fn default() -> Self {
		Self::Any
	}
}

impl InstanceFilter<Call> for ProxyType {
	fn filter(&self, c: &Call) -> bool {
		match self {
			ProxyType::Any => true,
			ProxyType::NonTransfer => !matches!(c, Call::Tokens(..)),
			ProxyType::Governance => matches!(
				c,
				Call::Democracy(..) | Call::Council(..) | Call::Elections(..) | Call::Utility(..)
			),
			ProxyType::_Staking => false,
			ProxyType::NonProxy => {
				matches!(c, Call::Proxy(pallet_proxy::Call::proxy { .. }))
					|| !matches!(c, Call::Proxy(..))
			}
			ProxyType::Borrower => matches!(
				c,
				Call::Loans(pallet_loans::Call::create{..}) |
				Call::Loans(pallet_loans::Call::borrow{..}) |
				Call::Loans(pallet_loans::Call::repay{..}) |
				Call::Loans(pallet_loans::Call::write_off{..}) |
				Call::Loans(pallet_loans::Call::close{..}) |
				// Borrowers should be able to close and execute an epoch
				// in order to get liquidity from repayments in previous epochs.
				Call::Loans(pallet_loans::Call::update_nav{..}) |
				Call::Pools(pallet_pools::Call::close_epoch{..}) |
				Call::Pools(pallet_pools::Call::submit_solution{..}) |
				Call::Pools(pallet_pools::Call::execute_epoch{..})
			),
			ProxyType::Investor => matches!(
				c,
				Call::Pools(pallet_pools::Call::update_invest_order{..}) |
				Call::Pools(pallet_pools::Call::update_redeem_order{..}) |
				Call::Pools(pallet_pools::Call::collect{..}) |
				// Investors should be able to close and execute an epoch
				// in order to get their orders fulfilled.
				Call::Loans(pallet_loans::Call::update_nav{..}) |
				Call::Pools(pallet_pools::Call::close_epoch{..}) |
				Call::Pools(pallet_pools::Call::submit_solution{..}) |
				Call::Pools(pallet_pools::Call::execute_epoch{..})
			),
		}
	}

	fn is_superset(&self, o: &Self) -> bool {
		match (self, o) {
			(x, y) if x == y => true,
			(ProxyType::Any, _) => true,
			(_, ProxyType::Any) => false,
			(_, ProxyType::NonProxy) => false,
			(ProxyType::NonTransfer, _) => true,
			_ => false,
		}
	}
}

impl pallet_proxy::Config for Runtime {
	type Event = Event;
	type Call = Call;
	type Currency = Tokens;
	type ProxyType = ProxyType;
	type ProxyDepositBase = ProxyDepositBase;
	type ProxyDepositFactor = ProxyDepositFactor;
	type MaxProxies = MaxProxies;
	type WeightInfo = pallet_proxy::weights::SubstrateWeight<Self>;
	type MaxPending = MaxPending;
	type CallHasher = BlakeTwo256;
	type AnnouncementDepositBase = AnnouncementDepositBase;
	type AnnouncementDepositFactor = AnnouncementDepositFactor;
}

impl pallet_utility::Config for Runtime {
	type Event = Event;
	type Call = Call;
	type PalletsOrigin = OriginCaller;
	type WeightInfo = pallet_utility::weights::SubstrateWeight<Self>;
}

parameter_types! {
	pub MaximumSchedulerWeight: Weight = Perbill::from_percent(80) * MaximumBlockWeight::get();
	pub const MaxScheduledPerBlock: u32 = 50;
	// Retry a scheduled item every 10 blocks (2 minutes) until the preimage exists.
	pub const NoPreimagePostponement: Option<u32> = Some(10);
}

impl pallet_scheduler::Config for Runtime {
	type Event = Event;
	type Origin = Origin;
	type PalletsOrigin = OriginCaller;
	type Call = Call;
	type MaximumWeight = MaximumSchedulerWeight;
	type ScheduleOrigin = EnsureRoot<AccountId>;
	type MaxScheduledPerBlock = MaxScheduledPerBlock;
	type OriginPrivilegeCmp = EqualPrivilegeOnly;
	type WeightInfo = pallet_scheduler::weights::SubstrateWeight<Self>;
	type PreimageProvider = Preimage;
	type NoPreimagePostponement = NoPreimagePostponement;
}

parameter_types! {
	pub const PreimageMaxSize: u32 = 4096 * 1024;
	pub PreimageBaseDeposit: Balance = deposit(2, 64);
	pub PreimageByteDeposit: Balance = deposit(0, 1);
}

impl pallet_preimage::Config for Runtime {
	type WeightInfo = ();
	type Event = Event;
	type Currency = Balances;
	type ManagerOrigin = EnsureRoot<AccountId>;
	type MaxSize = PreimageMaxSize;
	type BaseDeposit = PreimageBaseDeposit;
	type ByteDeposit = PreimageByteDeposit;
}

parameter_types! {
	pub const CouncilMotionDuration: BlockNumber = 5 * DAYS;
	pub const CouncilMaxProposals: u32 = 100;
	pub const CouncilMaxMembers: u32 = 100;
}

/// The council
type CouncilCollective = pallet_collective::Instance1;

/// All council members must vote yes to create this origin.
type AllOfCouncil = EnsureProportionAtLeast<_1, _1, AccountId, CouncilCollective>;

/// 1/2 of all council members must vote yes to create this origin.
type HalfOfCouncil = EnsureProportionAtLeast<_1, _2, AccountId, CouncilCollective>;

/// 2/3 of all council members must vote yes to create this origin.
type TwoThirdOfCouncil = EnsureProportionAtLeast<_2, _3, AccountId, CouncilCollective>;

impl pallet_collective::Config<CouncilCollective> for Runtime {
	type Origin = Origin;
	type Proposal = Call;
	type Event = Event;
	type MotionDuration = CouncilMotionDuration;
	type MaxProposals = CouncilMaxProposals;
	type MaxMembers = CouncilMaxMembers;
	type DefaultVote = pallet_collective::PrimeDefaultVote;
	type WeightInfo = pallet_collective::weights::SubstrateWeight<Self>;
}

parameter_types! {
	pub const CandidacyBond: Balance = 1000 * CFG;
	pub const VotingBond: Balance = 50 * CENTI_CFG;
	pub const VotingBondBase: Balance = 50 * CENTI_CFG;
	pub const TermDuration: BlockNumber = 7 * DAYS;
	pub const DesiredMembers: u32 = 7;
	pub const DesiredRunnersUp: u32 = 3;
	pub const ElectionsPhragmenModuleId: LockIdentifier = *b"phrelect";
}

// Make sure that there are no more than `MAX_MEMBERS` members elected via elections-phragmen.
const_assert!(DesiredMembers::get() <= CouncilMaxMembers::get());

impl pallet_elections_phragmen::Config for Runtime {
	type Event = Event;
	type PalletId = ElectionsPhragmenModuleId;
	type Currency = Tokens;
	type ChangeMembers = Council;
	type InitializeMembers = Council;
	type CurrencyToVote = U128CurrencyToVote;

	/// How much should be locked up in order to submit one's candidacy.
	type CandidacyBond = CandidacyBond;

	/// Base deposit associated with voting
	type VotingBondBase = VotingBondBase;

	/// How much should be locked up in order to be able to submit votes.
	type VotingBondFactor = VotingBond;

	type LoserCandidate = ();
	type KickedMember = ();

	/// Number of members to elect.
	type DesiredMembers = DesiredMembers;

	/// Number of runners_up to keep.
	type DesiredRunnersUp = DesiredRunnersUp;

	/// How long each seat is kept. This defines the next block number at which an election
	/// round will happen. If set to zero, no elections are ever triggered and the module will
	/// be in passive mode.
	type TermDuration = TermDuration;
	type WeightInfo = pallet_elections_phragmen::weights::SubstrateWeight<Self>;
}

parameter_types! {
	pub const LaunchPeriod: BlockNumber = 7 * DAYS;
	pub const VotingPeriod: BlockNumber = 7 * DAYS;
	pub const FastTrackVotingPeriod: BlockNumber = 3 * HOURS;
	pub const InstantAllowed: bool = false;
	pub const MinimumDeposit: Balance = 10 * CFG;
	pub const EnactmentPeriod: BlockNumber = 8 * DAYS;
	pub const CooloffPeriod: BlockNumber = 7 * DAYS;
	pub const MaxProposals: u32 = 100;
	pub const MaxVotes: u32 = 100;
}

impl pallet_democracy::Config for Runtime {
	type Proposal = Call;
	type Event = Event;
	type Currency = Tokens;
	/// The minimum period of locking and the period between a proposal being approved and enacted.
	///
	/// It should generally be a little more than the unstake period to ensure that
	/// voting stakers have an opportunity to remove themselves from the system in the case where
	/// they are on the losing side of a vote.
	type EnactmentPeriod = EnactmentPeriod;
	type VoteLockingPeriod = EnactmentPeriod; // Same as EnactmentPeriod
	/// How often (in blocks) new public referenda are launched.
	type LaunchPeriod = LaunchPeriod;

	/// How often (in blocks) to check for new votes.
	type VotingPeriod = VotingPeriod;

	/// The minimum amount to be used as a deposit for a public referendum proposal.
	type MinimumDeposit = MinimumDeposit;

	/// A straight majority of the council can decide what their next motion is.
	type ExternalOrigin = HalfOfCouncil;

	/// A super-majority can have the next scheduled referendum be a straight majority-carries vote.
	type ExternalMajorityOrigin = TwoThirdOfCouncil;

	/// A unanimous council can have the next scheduled referendum be a straight default-carries
	/// (NTB) vote.
	type ExternalDefaultOrigin = AllOfCouncil;

	/// Two thirds of the council can have an ExternalMajority/ExternalDefault vote
	/// be tabled immediately and with a shorter voting/enactment period.
	type FastTrackOrigin = EnsureRootOr<TwoThirdOfCouncil>;

	type InstantOrigin = EnsureRootOr<AllOfCouncil>;

	type InstantAllowed = InstantAllowed;

	type FastTrackVotingPeriod = FastTrackVotingPeriod;

	// To cancel a proposal which has been passed, 2/3 of the council must agree to it.
	type CancellationOrigin = EnsureRootOr<TwoThirdOfCouncil>;

	type BlacklistOrigin = EnsureRoot<AccountId>;

	// To cancel a proposal before it has been passed, must be root.
	type CancelProposalOrigin = EnsureRoot<AccountId>;
	// Any single council member may veto a coming council proposal, however they can
	// only do it once and it lasts only for the cooloff period.
	type VetoOrigin = EnsureMember<AccountId, CouncilCollective>;
	/// Period in blocks where an external proposal may not be re-submitted after being vetoed.
	type CooloffPeriod = CooloffPeriod;
	/// The amount of balance that must be deposited per byte of preimage stored.
	type PreimageByteDeposit = PreimageByteDeposit;
	type OperationalPreimageOrigin = EnsureMember<AccountId, CouncilCollective>;
	/// Handler for the unbalanced reduction when slashing a preimage deposit.
	type Slash = ();
	type Scheduler = Scheduler;
	type PalletsOrigin = OriginCaller;
	type MaxVotes = MaxVotes;
	type WeightInfo = pallet_democracy::weights::SubstrateWeight<Self>;
	type MaxProposals = MaxProposals;
}

parameter_types! {
	pub const MaxSubAccounts: u32 = 100;
	pub const MaxAdditionalFields: u32 = 100;
	pub const BasicDeposit: Balance = 100 * CFG;
	pub const FieldDeposit: Balance = 25 * CFG;
	pub const SubAccountDeposit: Balance = 20 * CFG;
	pub const MaxRegistrars: u32 = 20;
}

impl pallet_identity::Config for Runtime {
	type Event = Event;
	type Currency = Tokens;
	type BasicDeposit = BasicDeposit;
	type FieldDeposit = FieldDeposit;
	type SubAccountDeposit = SubAccountDeposit;
	type MaxSubAccounts = MaxSubAccounts;
	type MaxAdditionalFields = MaxAdditionalFields;
	type MaxRegistrars = MaxRegistrars;
	type Slashed = ();
	type ForceOrigin = EnsureRootOr<HalfOfCouncil>;
	type RegistrarOrigin = EnsureRootOr<HalfOfCouncil>;
	type WeightInfo = pallet_identity::weights::SubstrateWeight<Self>;
}

parameter_types! {
	pub const MinVestedTransfer: Balance = MIN_VESTING * CFG;
}

impl pallet_vesting::Config for Runtime {
	type Event = Event;
	type Currency = Tokens;
	type BlockNumberToBalance = ConvertInto;
	type MinVestedTransfer = MinVestedTransfer;
	type WeightInfo = pallet_vesting::weights::SubstrateWeight<Self>;
	const MAX_VESTING_SCHEDULES: u32 = 28;
}

parameter_types! {
	// per byte deposit is 0.01 CFG
	pub const DepositPerByte: Balance = CENTI_CFG;
	// Base deposit to add attribute is 0.1 CFG
	pub const AttributeDepositBase: Balance = 10 * CENTI_CFG;
	// Base deposit to add metadata is 0.1 CFG
	pub const MetadataDepositBase: Balance = 10 * CENTI_CFG;
	// Deposit to create a class is 1 CFG
	pub const ClassDeposit: Balance = CFG;
	// Deposit to create a class is 0.1 CFG
	pub const InstanceDeposit: Balance = 10 * CENTI_CFG;
	// Maximum limit of bytes for Metadata, Attribute key and Value
	pub const Limit: u32 = 256;
}

impl pallet_uniques::Config for Runtime {
	type Event = Event;
	type ClassId = ClassId;
	type InstanceId = InstanceId;
	type Currency = Tokens;
	// a straight majority of council can act as force origin
	type ForceOrigin = EnsureRootOr<HalfOfCouncil>;
	type ClassDeposit = ClassDeposit;
	type InstanceDeposit = InstanceDeposit;
	type MetadataDepositBase = MetadataDepositBase;
	type AttributeDepositBase = AttributeDepositBase;
	type DepositPerByte = DepositPerByte;
	type StringLimit = Limit;
	type KeyLimit = Limit;
	type ValueLimit = Limit;
	type WeightInfo = pallet_uniques::weights::SubstrateWeight<Self>;
}

parameter_types! {
	pub const NftSalesPalletId: PalletId = PalletId(*b"pal/nfts");
}

impl pallet_nft_sales::Config for Runtime {
	type Event = Event;
	type WeightInfo = weights::pallet_nft_sales::SubstrateWeight<Self>;
	type Fungibles = Tokens;
	type NonFungibles = Uniques;
	type ClassId = ClassId;
	type InstanceId = InstanceId;
	type PalletId = NftSalesPalletId;
}

parameter_types! {
	// 5% of the proposal value need to be bonded. This will be returned
	pub const ProposalBond: Permill = Permill::from_percent(5);

	// Minimum amount to bond per proposal. This will be the least that gets bonded per proposal
	// if the above yields to lower value
	pub const ProposalBondMinimum: Balance = 100 * CFG;

	// Maximum amount to bond per proposal. This will be the most that gets bonded per proposal
	pub const ProposalBondMaximum: Balance = 500 * CFG;

	// periods between treasury spends
	pub const SpendPeriod: BlockNumber = 30 * DAYS;

	// percentage of treasury we burn per Spend period if there is a surplus
	// If the treasury is able to spend on all the approved proposals and didn't miss any
	// then we burn % amount of remaining balance
	// If the treasury couldn't spend on all the approved proposals, then we dont burn any
	pub const Burn: Permill = Permill::from_percent(1);

	// treasury pallet account id
	pub const TreasuryPalletId: PalletId = PalletId(*b"py/trsry");

	// Maximum number of approvals that can be in the spending queue
	pub const MaxApprovals: u32 = 100;
}

impl pallet_treasury::Config for Runtime {
	type Currency = Tokens;
	// either democracy or 75% of council votes
	type ApproveOrigin = EnsureRootOr<
		pallet_collective::EnsureProportionAtLeast<_3, _4, AccountId, CouncilCollective>,
	>;
	// either democracy or more than 50% council votes
	type RejectOrigin = EnsureRootOr<HalfOfCouncil>;
	type Event = Event;
	// slashed amount goes to treasury account
	type OnSlash = Treasury;
	type ProposalBond = ProposalBond;
	type ProposalBondMinimum = ProposalBondMinimum;
	type ProposalBondMaximum = ProposalBondMaximum;
	type SpendPeriod = SpendPeriod;
	type Burn = Burn;
	type PalletId = TreasuryPalletId;
	// we burn and dont handle the unbalance
	type BurnDestination = ();
	type WeightInfo = pallet_treasury::weights::SubstrateWeight<Self>;
	type SpendFunds = ();
	type MaxApprovals = MaxApprovals;
}

// our pallets
impl pallet_fees::Config for Runtime {
	type Currency = Tokens;
	type Event = Event;
	/// A straight majority of the council can change the fees.
	type FeeChangeOrigin = EnsureRootOr<HalfOfCouncil>;
	type WeightInfo = weights::pallet_fees::SubstrateWeight<Self>;
}

impl pallet_anchors::Config for Runtime {
	type WeightInfo = ();
}

impl pallet_collator_allowlist::Config for Runtime {
	type Event = Event;
	type WeightInfo = weights::pallet_collator_allowlist::SubstrateWeight<Self>;
	type ValidatorId = AccountId;
	type ValidatorRegistration = Session;
}

// Parameterize claims pallet
parameter_types! {
	pub const ClaimsPalletId: PalletId = PalletId(*b"p/claims");
	pub const MinimalPayoutAmount: Balance = 5 * CFG;
}

// Implement claims pallet configuration trait for the centrifuge runtime
impl pallet_claims::Config for Runtime {
	type AdminOrigin = EnsureRootOr<HalfOfCouncil>;
	type Currency = Tokens;
	type Event = Event;
	type MinimalPayoutAmount = MinimalPayoutAmount;
	type PalletId = ClaimsPalletId;
	type WeightInfo = ();
}

// Pool config parameters
parameter_types! {
	pub const PoolPalletId: frame_support::PalletId = frame_support::PalletId(*b"roc/pool");

	// Defaults for pool parameters
	pub const DefaultMinEpochTime: u64 = 5 * 60; // 5 minutes
	pub const DefaultChallengeTime: u64 = 2 * 60; // 2 minutes
	pub const DefaultMaxNAVAge: u64 = 1 * 60; // 1 minute

	// Runtime-defined constraints for pool parameters
	pub const MinEpochTimeLowerBound: u64 = 1; // do not allow multiple epochs closed in 1 block
	pub const ChallengeTimeLowerBound: u64 = 1; // do not allow submission and execution in 1 block
	pub const MaxNAVAgeUpperBound: u64 = 60 * 60; // 1 hour

	// Pool metadata limit
	#[derive(scale_info::TypeInfo, Eq, PartialEq, Debug, Clone, Copy )]
	pub const MaxSizeMetadata: u32 = 46; // length of IPFS hash

	// Deposit to create a pool. This covers pool data, loan data, and permissions data.
	pub const PoolDeposit: Balance = 100 * CFG;
}

impl pallet_pools::Config for Runtime {
	type Event = Event;
	type Balance = Balance;
	type BalanceRatio = Rate;
	type InterestRate = Rate;
	type PoolId = PoolId;
	type TrancheId = TrancheId;
	type EpochId = u32;
	type CurrencyId = CurrencyId;
<<<<<<< HEAD
	type Currency = Balances;
	type Tokens = OrmlTokens;
=======
	type Tokens = Tokens;
>>>>>>> aa467c69
	type LoanAmount = Amount;
	type NAV = Loans;
	type TrancheToken = TrancheToken<Runtime>;
	type Permission = Permissions;
	type Time = Timestamp;
	type DefaultMinEpochTime = DefaultMinEpochTime;
	type DefaultChallengeTime = DefaultChallengeTime;
	type DefaultMaxNAVAge = DefaultMaxNAVAge;
	type MinEpochTimeLowerBound = MinEpochTimeLowerBound;
	type ChallengeTimeLowerBound = ChallengeTimeLowerBound;
	type MaxNAVAgeUpperBound = MaxNAVAgeUpperBound;
	type PalletId = PoolPalletId;
	type MaxSizeMetadata = MaxSizeMetadata;
	type MaxTranches = MaxTranches;
	type PoolDeposit = PoolDeposit;
	type PoolCreateOrigin = EnsureSigned<AccountId>;
	type WeightInfo = weights::pallet_pools::SubstrateWeight<Runtime>;
	type TrancheWeight = TrancheWeight;
	type PoolCurrency = PoolCurrency;
}

pub struct PoolCurrency;
impl Contains<CurrencyId> for PoolCurrency {
	fn contains(id: &CurrencyId) -> bool {
		match id {
			CurrencyId::Tranche(_, _) | CurrencyId::Native | CurrencyId::KSM => false,
			CurrencyId::Usd | CurrencyId::KUSD => true,
		}
	}
}

parameter_types! {
	pub const MigrationMaxAccounts: u32 = 100;
	pub const MigrationMaxVestings: u32 = 10;
	pub const MigrationMaxProxies: u32 = 10;
}

// Implement the migration manager pallet
// The actual associated type, which executes the migration can be found in the migration folder
impl pallet_migration_manager::Config for Runtime {
	type MigrationMaxAccounts = MigrationMaxAccounts;
	type MigrationMaxVestings = MigrationMaxVestings;
	type MigrationMaxProxies = MigrationMaxProxies;
	type Event = Event;
	type WeightInfo = weights::pallet_migration_manager::SubstrateWeight<Self>;
}

// our base filter
// allow base system calls needed for block production and runtime upgrade
// other calls will be disallowed
pub struct BaseFilter;

impl Contains<Call> for BaseFilter {
	fn contains(c: &Call) -> bool {
		matches!(
			c,
			// Calls from Sudo
			Call::Sudo(..)
			// Calls for runtime upgrade
			| Call::System(frame_system::Call::set_code{..})
			| Call::System(frame_system::Call::set_code_without_checks{..})
			// Calls that are present in each block
			| Call::ParachainSystem(
				cumulus_pallet_parachain_system::Call::set_validation_data{..}
			)
			| Call::Timestamp(pallet_timestamp::Call::set{..})
			// Claiming logic is also enabled
			| Call::CrowdloanClaim(pallet_crowdloan_claim::Call::claim_reward{..})
		)
	}
}

// Parameterize crowdloan reward pallet configuration
parameter_types! {
	pub const CrowdloanRewardPalletId: PalletId = PalletId(*b"cc/rewrd");
}

// Implement crowdloan reward pallet's configuration trait for the runtime
impl pallet_crowdloan_reward::Config for Runtime {
	type Event = Event;
	type PalletId = CrowdloanRewardPalletId;
	type AdminOrigin = EnsureRootOr<HalfOfCouncil>;
	type WeightInfo = weights::pallet_crowdloan_reward::SubstrateWeight<Self>;
}

// Parameterize crowdloan claim pallet
parameter_types! {
	pub const CrowdloanClaimPalletId: PalletId = PalletId(*b"cc/claim");
	pub const MaxProofLength: u32 = 30;
}

// Implement crowdloan claim pallet configuration trait for the runtime
impl pallet_crowdloan_claim::Config for Runtime {
	type Event = Event;
	type PalletId = CrowdloanClaimPalletId;
	type WeightInfo = weights::pallet_crowdloan_claim::SubstrateWeight<Self>;
	type AdminOrigin = EnsureRootOr<HalfOfCouncil>;
	type RelayChainAccountId = AccountId;
	type MaxProofLength = MaxProofLength;
	type RewardMechanism = CrowdloanReward;
}

// Parameterize collator selection pallet
parameter_types! {
	pub const PotId: PalletId = PalletId(*b"PotStake");
	pub const MaxCandidates: u32 = 1000;
	pub const MinCandidates: u32 = 5;
	pub const SessionLength: BlockNumber = 6 * HOURS;
	pub const MaxInvulnerables: u32 = 100;
}

type CollatorSelectionUpdateOrigin = EnsureOneOf<
	EnsureRoot<AccountId>,
	pallet_collective::EnsureProportionAtLeast<_3, _4, AccountId, CouncilCollective>,
>;

// Implement Collator Selection pallet configuration trait for the runtime
impl pallet_collator_selection::Config for Runtime {
	type Event = Event;
	type Currency = Tokens;
	type UpdateOrigin = CollatorSelectionUpdateOrigin;
	type PotId = PotId;
	type MaxCandidates = MaxCandidates;
	type MinCandidates = MinCandidates;
	type MaxInvulnerables = MaxInvulnerables;
	// should be a multiple of session or things will get inconsistent
	type KickThreshold = Period;
	type ValidatorId = <Self as frame_system::Config>::AccountId;
	type ValidatorIdOf = pallet_collator_selection::IdentityCollator;
	type ValidatorRegistration = Session;
	type WeightInfo = pallet_collator_selection::weights::SubstrateWeight<Runtime>;
}

parameter_types! {
	pub const LoansPalletId: PalletId = PalletId(*b"roc/loan");
	pub const MaxLoansPerPool: u64 = 50;
	pub const MaxWriteOffGroups: u32 = 10;
}

impl pallet_loans::Config for Runtime {
	type Event = Event;
	type ClassId = ClassId;
	type LoanId = InstanceId;
	type Rate = Rate;
	type Amount = Amount;
	type NonFungible = Uniques;
	type Time = Timestamp;
	type LoansPalletId = LoansPalletId;
	type Pool = Pools;
	type Permission = Permissions;
	type WeightInfo = weights::pallet_loans::SubstrateWeight<Self>;
	type MaxLoansPerPool = MaxLoansPerPool;
	type MaxWriteOffGroups = MaxWriteOffGroups;
}

parameter_types! {
	pub const MaxTranches: u32 = 5;

	// How much time should lapse before a tranche investor can be removed
	#[derive(Debug, Eq, PartialEq, scale_info::TypeInfo, Clone)]
	pub const MinDelay: Moment = 7 * SECONDS_PER_DAY;

	#[derive(Debug, Eq, PartialEq, scale_info::TypeInfo, Clone)]
	pub const MaxRolesPerPool: u32 = 1_000;
}

impl pallet_permissions::Config for Runtime {
	type Event = Event;
	type Location = PoolId;
	type Role = PoolRole<TrancheId, Moment>;
	type Storage = PermissionRoles<TimeProvider<Timestamp>, MinDelay, TrancheId, Moment>;
	type Editors = Editors;
	type AdminOrigin = EnsureRootOr<HalfOfCouncil>;
	type MaxRolesPerLocation = MaxRolesPerPool;
	type WeightInfo = weights::pallet_permissions::SubstrateWeight<Runtime>;
}

pub struct Editors;
impl
	Contains<(
		AccountId,
		Option<PoolRole<TrancheId, Moment>>,
		PoolId,
		PoolRole<TrancheId, Moment>,
	)> for Editors
{
	fn contains(
		t: &(
			AccountId,
			Option<PoolRole<TrancheId, Moment>>,
			PoolId,
			PoolRole<TrancheId, Moment>,
		),
	) -> bool {
		let (_editor, maybe_role, _pool, role) = t;
		if let Some(with_role) = maybe_role {
			match *with_role {
				PoolRole::PoolAdmin => true,
				PoolRole::MemberListAdmin => match *role {
					PoolRole::TrancheInvestor(_, _) => true,
					_ => false,
				},
				_ => false,
			}
		} else {
			false
		}
	}
}

pub struct RestrictedTokens<P>(PhantomData<P>);
impl<P> PreConditions<TransferDetails<AccountId, CurrencyId, Balance>> for RestrictedTokens<P>
where
	P: PermissionsT<AccountId, Location = PoolId, Role = PoolRole>,
{
	type Result = bool;

	fn check(details: TransferDetails<AccountId, CurrencyId, Balance>) -> bool {
		let TransferDetails {
			send,
			recv,
			id,
			amount: _amount,
		} = details.clone();

		match id {
			CurrencyId::Usd | CurrencyId::Native | CurrencyId::KUSD | CurrencyId::KSM => true,
			CurrencyId::Tranche(pool_id, tranche_id) => {
				P::has(pool_id, send, PoolRole::TrancheInvestor(tranche_id, UNION))
					&& P::has(pool_id, recv, PoolRole::TrancheInvestor(tranche_id, UNION))
			}
		}
	}
}

parameter_types! {
	pub const NativeToken: CurrencyId = CurrencyId::Native;
}

impl pallet_restricted_tokens::Config for Runtime {
	type Event = Event;
	type Balance = Balance;
	type CurrencyId = CurrencyId;
	type PreExtrTransfer = RestrictedTokens<Permissions>;
	type PreFungiblesInspect = FungiblesInspectPassthrough;
	type PreFungiblesInspectHold = common_traits::Always;
	type PreFungiblesMutate = common_traits::Always;
	type PreFungiblesMutateHold = common_traits::Always;
	type PreFungiblesTransfer = common_traits::Always;
	type Fungibles = OrmlTokens;
	type PreCurrency = common_traits::Always;
	type PreReservableCurrency = common_traits::Always;
	type PreFungibleInspect = FungibleInspectPassthrough;
	type PreFungibleInspectHold = common_traits::Always;
	type PreFungibleMutate = common_traits::Always;
	type PreFungibleMutateHold = common_traits::Always;
	type PreFungibleTransfer = common_traits::Always;
	type NativeFungible = Balances;
	type NativeToken = NativeToken;
	type WeightInfo = weights::pallet_restricted_tokens::SubstrateWeight<Self>;
}

parameter_type_with_key! {
	pub ExistentialDeposits: |currency_id: CurrencyId| -> Balance {
		// every currency has a zero existential deposit
		match currency_id {
			_ => 0,
		}
	};
}

parameter_types! {
	pub TreasuryAccount: AccountId = TreasuryPalletId::get().into_account();
}

impl orml_tokens::Config for Runtime {
	type Event = Event;
	type Balance = Balance;
	type Amount = IBalance;
	type CurrencyId = CurrencyId;
	type WeightInfo = ();
	type ExistentialDeposits = ExistentialDeposits;
	type OnDust = orml_tokens::TransferDust<Runtime, TreasuryAccount>;
	type MaxLocks = MaxLocks;
	type DustRemovalWhitelist = frame_support::traits::Nothing;
}

parameter_types! {
	pub const BridgePalletId: PalletId = PalletId(*b"c/bridge");
	pub HashId: chainbridge::ResourceId = chainbridge::derive_resource_id(1, &sp_io::hashing::blake2_128(b"cent_nft_hash"));
	//TODO rename xRAD to xCFG and create new mapping
	pub NativeTokenId: chainbridge::ResourceId = chainbridge::derive_resource_id(1, &sp_io::hashing::blake2_128(b"xRAD"));
	pub const NativeTokenTransferFee: u128 = NATIVE_TOKEN_TRANSFER_FEE;
	pub const NftTransferFee: u128 = NFT_TOKEN_TRANSFER_FEE;
}

impl pallet_bridge::Config for Runtime {
	type BridgePalletId = BridgePalletId;
	type BridgeOrigin = chainbridge::EnsureBridge<Runtime>;
	type AdminOrigin =
		pallet_collective::EnsureProportionAtLeast<_2, _3, AccountId, CouncilCollective>;
	type Currency = Balances;
	type Event = Event;
	type NativeTokenId = NativeTokenId;
	type NativeTokenTransferFee = NativeTokenTransferFee;
	type NftTokenTransferFee = NftTransferFee;
	type WeightInfo = ();
}

parameter_types! {
	pub const ChainId: chainbridge::ChainId = 1;
	pub const ProposalLifetime: u32 = 500;
	pub const ChainBridgePalletId: PalletId = PalletId(*b"chnbrdge");
	pub const RelayerVoteThreshold: u32 = DEFAULT_RELAYER_VOTE_THRESHOLD;
}

impl chainbridge::Config for Runtime {
	type Event = Event;
	/// A 75% majority of the council can update bridge settings.
	type AdminOrigin =
		pallet_collective::EnsureProportionAtLeast<_3, _4, AccountId, CouncilCollective>;
	type Proposal = Call;
	type ChainId = ChainId;
	type PalletId = ChainBridgePalletId;
	type ProposalLifetime = ProposalLifetime;
	type RelayerVoteThreshold = RelayerVoteThreshold;
	type WeightInfo = ();
}

parameter_types! {
	pub const NftProofValidationFee: u128 = NFT_PROOF_VALIDATION_FEE;
}

impl pallet_nft::Config for Runtime {
	type Event = Event;
	type ChainId = chainbridge::ChainId;
	type ResourceId = chainbridge::ResourceId;
	type HashId = HashId;
	type NftProofValidationFee = NftProofValidationFee;
	type WeightInfo = ();
}

// admin stuff
impl pallet_sudo::Config for Runtime {
	type Event = Event;
	type Call = Call;
}

// Frame Order in this block dictates the index of each one in the metadata
// Any addition should be done at the bottom
// Any deletion affects the following frames during runtime upgrades
construct_runtime!(
	pub enum Runtime where
		Block = Block,
		NodeBlock = node_primitives::Block,
		UncheckedExtrinsic = UncheckedExtrinsic
	{
		// basic system stuff
		System: frame_system::{Pallet, Call, Config, Storage, Event<T>} = 0,
		ParachainSystem: cumulus_pallet_parachain_system::{Pallet, Call, Config, Storage, Inherent, Event<T>} = 1,
		RandomnessCollectiveFlip: pallet_randomness_collective_flip::{Pallet, Storage} = 2,
		Timestamp: pallet_timestamp::{Pallet, Call, Storage, Inherent} = 3,
		ParachainInfo: parachain_info::{Pallet, Storage, Config} = 4,

		// money stuff
		Balances: pallet_balances::{Pallet, Call, Storage, Config<T>, Event<T>} = 20,
		TransactionPayment: pallet_transaction_payment::{Pallet, Storage} = 21,

		// authoring stuff
		// collator_selection must go here in order for the storage to be available to pallet_session
		CollatorSelection: pallet_collator_selection::{Pallet, Call, Storage, Event<T>, Config<T>} = 71,
		Authorship: pallet_authorship::{Pallet, Call, Storage} = 30,
		Session: pallet_session::{Pallet, Call, Storage, Event, Config<T>} = 31,
		Aura: pallet_aura::{Pallet, Storage, Config<T>} = 32,
		AuraExt: cumulus_pallet_aura_ext::{Pallet, Storage, Config} = 33,

		// substrate pallets
		Multisig: pallet_multisig::{Pallet, Call, Storage, Event<T>} = 60,
		Proxy: pallet_proxy::{Pallet, Call, Storage, Event<T>} = 61,
		Utility: pallet_utility::{Pallet, Call, Event} = 62,
		Scheduler: pallet_scheduler::{Pallet, Call, Storage, Event<T>} = 63,
		Council: pallet_collective::<Instance1>::{Pallet, Call, Storage, Origin<T>, Event<T>, Config<T>} = 64,
		Elections: pallet_elections_phragmen::{Pallet, Call, Storage, Event<T>, Config<T>} = 65,
		Democracy: pallet_democracy::{Pallet, Call, Storage, Config<T>, Event<T>} = 66,
		Identity: pallet_identity::{Pallet, Call, Storage, Event<T>} = 67,
		Vesting: pallet_vesting::{Pallet, Call, Storage, Event<T>, Config<T>} = 68,
		Treasury: pallet_treasury::{Pallet, Call, Storage, Config, Event<T>} = 69,
		Uniques: pallet_uniques::{Pallet, Call, Storage, Event<T>} = 70,
		Preimage: pallet_preimage::{Pallet, Call, Storage, Event<T>} = 72,

		// our pallets
		Fees: pallet_fees::{Pallet, Call, Storage, Config<T>, Event<T>} = 90,
		Anchor: pallet_anchors::{Pallet, Call, Storage} = 91,
		Claims: pallet_claims::{Pallet, Call, Storage, Event<T>} = 92,
		CrowdloanClaim: pallet_crowdloan_claim::{Pallet, Call, Storage, Event<T>} = 93,
		CrowdloanReward: pallet_crowdloan_reward::{Pallet, Call, Storage, Event<T>} = 94,
		Pools: pallet_pools::{Pallet, Call, Storage, Event<T>} = 95,
		Loans: pallet_loans::{Pallet, Call, Storage, Event<T>} = 96,
		Permissions: pallet_permissions::{Pallet, Call, Storage, Event<T>} = 97,
		CollatorAllowlist: pallet_collator_allowlist::{Pallet, Call, Storage, Config<T>, Event<T>} = 98,
		Tokens: pallet_restricted_tokens::{Pallet, Call, Event<T>} = 99,
		NftSales: pallet_nft_sales::{Pallet, Call, Storage, Event<T>} = 100,
		Nfts: pallet_nft::{Pallet, Call, Event<T>} = 103,
		Bridge: pallet_bridge::{Pallet, Call, Storage, Config<T>, Event<T>} = 101,

		// XCM
		XcmpQueue: cumulus_pallet_xcmp_queue::{Pallet, Call, Storage, Event<T>} = 120,
		PolkadotXcm: pallet_xcm::{Pallet, Call, Event<T>, Origin} = 121,
		CumulusXcm: cumulus_pallet_xcm::{Pallet, Event<T>, Origin} = 122,
		DmpQueue: cumulus_pallet_dmp_queue::{Pallet, Call, Storage, Event<T>} = 123,
		XTokens: orml_xtokens::{Pallet, Storage, Call, Event<T>} = 124,

		// 3rd party pallets
		OrmlTokens: orml_tokens::{Pallet, Storage, Event<T>, Config<T>} = 150,
		ChainBridge: chainbridge::{Pallet, Call, Storage, Event<T>} = 151,

		// migration pallet
		Migration: pallet_migration_manager::{Pallet, Call, Storage, Event<T>} = 199,
		// admin stuff
		Sudo: pallet_sudo::{Pallet, Call, Config<T>, Storage, Event<T>} = 200,
	}
);

/// The config for the Downward Message Passing Queue, i.e., how messages coming from the
/// relay-chain are handled.
impl cumulus_pallet_dmp_queue::Config for Runtime {
	type Event = Event;
	type XcmExecutor = XcmExecutor<XcmConfig>;
	type ExecuteOverweightOrigin = EnsureRoot<AccountId>;
}

parameter_types! {
	pub UnitWeightCost: Weight = 100_000_000;
	pub const MaxInstructions: u32 = 100;
}

/// XCMP Queue is responsible to handle XCM messages coming directly from sibling parachains.
impl cumulus_pallet_xcmp_queue::Config for Runtime {
	type Event = Event;
	type XcmExecutor = XcmExecutor<XcmConfig>;
	type ChannelInfo = ParachainSystem;
	type VersionWrapper = PolkadotXcm;
	type ExecuteOverweightOrigin = EnsureRoot<AccountId>;
	type ControllerOrigin = EnsureRoot<AccountId>;
	type ControllerOriginConverter = XcmOriginToTransactDispatchOrigin;
}

/// Block type as expected by this runtime.
pub type Block = generic::Block<Header, UncheckedExtrinsic>;
/// A Block signed with a Justification
pub type SignedBlock = generic::SignedBlock<Block>;
/// BlockId type as expected by this runtime.
pub type BlockId = generic::BlockId<Block>;
/// The SignedExtension to the basic transaction logic.
pub type SignedExtra = (
	frame_system::CheckNonZeroSender<Runtime>,
	frame_system::CheckSpecVersion<Runtime>,
	frame_system::CheckTxVersion<Runtime>,
	frame_system::CheckGenesis<Runtime>,
	frame_system::CheckEra<Runtime>,
	frame_system::CheckNonce<Runtime>,
	frame_system::CheckWeight<Runtime>,
	pallet_transaction_payment::ChargeTransactionPayment<Runtime>,
);
/// Unchecked extrinsic type as expected by this runtime.
pub type UncheckedExtrinsic = generic::UncheckedExtrinsic<Address, Call, Signature, SignedExtra>;
/// Extrinsic type that has already been checked.
pub type CheckedExtrinsic = generic::CheckedExtrinsic<AccountId, Call, SignedExtra>;

/// Executive: handles dispatch to the various modules.
pub type Executive = frame_executive::Executive<
	Runtime,
	Block,
	frame_system::ChainContext<Runtime>,
	Runtime,
	AllPalletsWithSystem,
	SchedulerMigrationV3,
>;

// Migration for scheduler pallet to move from a plain Call to a CallOrHash.
pub struct SchedulerMigrationV3;
impl frame_support::traits::OnRuntimeUpgrade for SchedulerMigrationV3 {
	fn on_runtime_upgrade() -> frame_support::weights::Weight {
		Scheduler::migrate_v2_to_v3()
	}

	#[cfg(feature = "try-runtime")]
	fn pre_upgrade() -> Result<(), &'static str> {
		Scheduler::pre_migrate_to_v3()
	}

	#[cfg(feature = "try-runtime")]
	fn post_upgrade() -> Result<(), &'static str> {
		Scheduler::post_migrate_to_v3()
	}
}

#[cfg(not(feature = "disable-runtime-api"))]
impl_runtime_apis! {
	impl sp_api::Core<Block> for Runtime {
		fn version() -> RuntimeVersion {
			VERSION
		}

		fn execute_block(block: Block) {
			Executive::execute_block(block)
		}

		fn initialize_block(header: &<Block as BlockT>::Header) {
			Executive::initialize_block(header)
		}
	}

	impl sp_api::Metadata<Block> for Runtime {
		fn metadata() -> OpaqueMetadata {
			OpaqueMetadata::new(Runtime::metadata().into())
		}
	}

	impl sp_block_builder::BlockBuilder<Block> for Runtime {
		fn apply_extrinsic(extrinsic: <Block as BlockT>::Extrinsic) -> ApplyExtrinsicResult {
			Executive::apply_extrinsic(extrinsic)
		}

		fn finalize_block() -> <Block as BlockT>::Header {
			Executive::finalize_block()
		}

		fn inherent_extrinsics(data: InherentData) -> Vec<<Block as BlockT>::Extrinsic> {
			data.create_extrinsics()
		}

		fn check_inherents(block: Block, data: InherentData) -> CheckInherentsResult {
			data.check_extrinsics(&block)
		}
	}

	impl sp_transaction_pool::runtime_api::TaggedTransactionQueue<Block> for Runtime {
		fn validate_transaction(
			source: TransactionSource,
			tx: <Block as BlockT>::Extrinsic,
			block_hash: <Block as BlockT>::Hash,
		) -> TransactionValidity {
			Executive::validate_transaction(source, tx, block_hash)
		}
	}

	impl sp_offchain::OffchainWorkerApi<Block> for Runtime {
		fn offchain_worker(header: &<Block as BlockT>::Header) {
			Executive::offchain_worker(header)
		}
	}

	impl sp_session::SessionKeys<Block> for Runtime {
		fn decode_session_keys(
			encoded: Vec<u8>,
		) -> Option<Vec<(Vec<u8>, sp_core::crypto::KeyTypeId)>> {
			SessionKeys::decode_into_raw_public_keys(&encoded)
		}

		fn generate_session_keys(seed: Option<Vec<u8>>) -> Vec<u8> {
			SessionKeys::generate(seed)
		}
	}

	impl sp_consensus_aura::AuraApi<Block, AuraId> for Runtime {
		fn slot_duration() -> sp_consensus_aura::SlotDuration {
			sp_consensus_aura::SlotDuration::from_millis(Aura::slot_duration())
		}

		fn authorities() -> Vec<AuraId> {
			Aura::authorities().into_inner()
		}
	}

	impl frame_system_rpc_runtime_api::AccountNonceApi<Block, AccountId, Index> for Runtime {
		fn account_nonce(account: AccountId) -> Index {
			System::account_nonce(account)
		}
	}

	impl pallet_transaction_payment_rpc_runtime_api::TransactionPaymentApi<
		Block,
		Balance,
	> for Runtime {
		fn query_info(uxt: <Block as BlockT>::Extrinsic, len: u32) -> RuntimeDispatchInfo<Balance> {
			TransactionPayment::query_info(uxt, len)
		}
		fn query_fee_details(uxt: <Block as BlockT>::Extrinsic, len: u32) -> FeeDetails<Balance> {
			TransactionPayment::query_fee_details(uxt, len)
		}
	}

	impl cumulus_primitives_core::CollectCollationInfo<Block> for Runtime {
		fn collect_collation_info(header: &<Block as BlockT>::Header) -> cumulus_primitives_core::CollationInfo {
			ParachainSystem::collect_collation_info(header)
		}
	}

	impl runtime_common::AnchorApi<Block> for Runtime {
		fn get_anchor_by_id(id: Hash) -> Option<AnchorData<Hash, BlockNumber>> {
			Anchor::get_anchor_by_id(id)
		}
	}

	#[cfg(feature = "runtime-benchmarks")]
	impl frame_benchmarking::Benchmark<Block> for Runtime {
		fn dispatch_benchmark(
				config: frame_benchmarking::BenchmarkConfig
		) -> Result<Vec<frame_benchmarking::BenchmarkBatch>, sp_runtime::RuntimeString>{
			use frame_benchmarking::{Benchmarking, BenchmarkBatch, TrackedStorageKey, add_benchmark};
			use frame_system_benchmarking::Pallet as SystemBench;

			impl frame_system_benchmarking::Config for Runtime {}

			// you can whitelist any storage keys you do not want to track here
			let whitelist: Vec<TrackedStorageKey> = vec![
				// Block Number
				hex_literal::hex!("26aa394eea5630e07c48ae0c9558cef702a5c1b19ab7a04f536c519aca4983ac").to_vec().into(),
				// Total Issuance
				hex_literal::hex!("c2261276cc9d1f8598ea4b6a74b15c2f57c875e4cff74148e4628f264b974c80").to_vec().into(),
				// Execution Phase
				hex_literal::hex!("26aa394eea5630e07c48ae0c9558cef7ff553b5a9862a516939d82b3d3d8661a").to_vec().into(),
				// Event Count
				hex_literal::hex!("26aa394eea5630e07c48ae0c9558cef70a98fdbe9ce6c55837576c60c7af3850").to_vec().into(),
				// System Events
				hex_literal::hex!("26aa394eea5630e07c48ae0c9558cef780d41e5e16056765bc8461851072c9d7").to_vec().into(),
			];

			let mut batches = Vec::<BenchmarkBatch>::new();
			let params = (&config, &whitelist);

			use pallet_loans::benchmarking::Pallet as LoansPallet;
			impl pallet_loans::benchmarking::Config for Runtime {}

			add_benchmark!(params, batches, pallet_fees, Fees);
			add_benchmark!(params, batches, pallet_migration_manager, Migration);
			add_benchmark!(params, batches, pallet_crowdloan_claim, CrowdloanClaim);
			add_benchmark!(params, batches, pallet_crowdloan_reward, CrowdloanReward);
			add_benchmark!(params, batches, pallet_collator_allowlist, CollatorAllowlist);
			add_benchmark!(params, batches, pallet_permissions, Permissions);
			add_benchmark!(params, batches, pallet_restricted_tokens, Tokens);
			add_benchmark!(params, batches, pallet_nft_sales, NftSales);
			add_benchmark!(params, batches, pallet_balances, Balances);
			add_benchmark!(params, batches, frame_system, SystemBench::<Runtime>);
			add_benchmark!(params, batches, pallet_pools, Pools);
			add_benchmark!(params, batches, pallet_loans, LoansPallet::<Runtime>);

			if batches.is_empty() { return Err("Benchmark not found for this pallet.".into()) }
			Ok(batches)
		}

		fn benchmark_metadata(extra: bool) -> (
			Vec<frame_benchmarking::BenchmarkList>,
			Vec<frame_support::traits::StorageInfo>,
		) {
			use frame_benchmarking::{list_benchmark, Benchmarking, BenchmarkList};
			use frame_support::traits::StorageInfoTrait;
			use frame_system_benchmarking::Pallet as SystemBench;
			use pallet_loans::benchmarking::Pallet as LoansPallet;

			let mut list = Vec::<BenchmarkList>::new();

			list_benchmark!(list, extra, pallet_fees, Fees);
			list_benchmark!(list, extra, pallet_migration_manager, Migration);
			list_benchmark!(list, extra, pallet_crowdloan_claim, CrowdloanClaim);
			list_benchmark!(list, extra, pallet_crowdloan_reward, CrowdloanReward);
			list_benchmark!(list, extra, pallet_collator_allowlist, CollatorAllowlist);
			list_benchmark!(list, extra, pallet_permissions, Permissions);
			list_benchmark!(list, extra, pallet_restricted_tokens, Tokens);
			list_benchmark!(list, extra, pallet_nft_sales, NftSales);
			list_benchmark!(list, extra, pallet_balances, Balances);
			list_benchmark!(list, extra, frame_system, SystemBench::<Runtime>);
			list_benchmark!(list, extra, pallet_pools, Pools);
			list_benchmark!(list, extra, pallet_loans, LoansPallet::<Runtime>);

			let storage_info = AllPalletsWithSystem::storage_info();

			return (list, storage_info)
		}
	}
}
struct CheckInherents;

impl cumulus_pallet_parachain_system::CheckInherents<Block> for CheckInherents {
	fn check_inherents(
		block: &Block,
		relay_state_proof: &cumulus_pallet_parachain_system::RelayChainStateProof,
	) -> sp_inherents::CheckInherentsResult {
		let relay_chain_slot = relay_state_proof
			.read_slot()
			.expect("Could not read the relay chain slot from the proof");

		let inherent_data =
			cumulus_primitives_timestamp::InherentDataProvider::from_relay_chain_slot_and_duration(
				relay_chain_slot,
				sp_std::time::Duration::from_secs(6),
			)
			.create_inherent_data()
			.expect("Could not create the timestamp inherent data");

		inherent_data.check_extrinsics(&block)
	}
}

cumulus_pallet_parachain_system::register_validate_block! {
	Runtime = Runtime,
	BlockExecutor = cumulus_pallet_aura_ext::BlockExecutor::<Runtime, Executive>,
	CheckInherents = CheckInherents,
}<|MERGE_RESOLUTION|>--- conflicted
+++ resolved
@@ -828,12 +828,8 @@
 	type TrancheId = TrancheId;
 	type EpochId = u32;
 	type CurrencyId = CurrencyId;
-<<<<<<< HEAD
 	type Currency = Balances;
-	type Tokens = OrmlTokens;
-=======
 	type Tokens = Tokens;
->>>>>>> aa467c69
 	type LoanAmount = Amount;
 	type NAV = Loans;
 	type TrancheToken = TrancheToken<Runtime>;
