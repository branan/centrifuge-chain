--- conflicted
+++ resolved
@@ -9,49 +9,26 @@
 
 
 [dependencies]
-<<<<<<< HEAD
 fudge = { git = "https://github.com/centrifuge/fudge", tag = "v0.0.7-polkadot-v0.9.17"}
-tokio = { version = "1.15", features = ["macros"] }
-tracing = "0.1"
-tracing-subscriber = "0.2"
-codec = { package = "parity-scale-codec", version = "2.0.0",  features = ["derive"] }
-=======
-fudge = { git = "https://github.com/centrifuge/fudge", tag = "v0.0.5-polkadot-v0.9.17"}
 tokio = { version = "1.15", features = ["macros"] }
 tracing = "0.1"
 tracing-subscriber = "0.2"
 codec = { package = "parity-scale-codec", version = "2.0.0", default-features = false, features = ["derive"] }
 lazy_static = "1.4.0"
 strum = { version = "0.23", features = ["derive"] }
->>>>>>> fe0afaa8
 
 # Substrate
 ## Substrate-Frame
 frame-support = { git = "https://github.com/paritytech/substrate", branch = "polkadot-v0.9.17" }
 frame-system = { git = "https://github.com/paritytech/substrate", branch = "polkadot-v0.9.17" }
 pallet-balances = { git = "https://github.com/paritytech/substrate", branch = "polkadot-v0.9.17" }
-<<<<<<< HEAD
-pallet-babe = { git = "https://github.com/paritytech/substrate",  branch = "polkadot-v0.9.17" }
+pallet-babe = { git = "https://github.com/paritytech/substrate", default-features = false, branch = "polkadot-v0.9.17" }
 frame-benchmarking = { git = "https://github.com/paritytech/substrate", optional = true, branch = "polkadot-v0.9.17" }
-=======
-pallet-babe = { git = "https://github.com/paritytech/substrate", default-features = false, branch = "polkadot-v0.9.17" }
 pallet-transaction-payment = { git = "https://github.com/paritytech/substrate", default-features = false, branch = "polkadot-v0.9.17" }
 pallet-asset-tx-payment = { git = "https://github.com/paritytech/substrate", default-features = false, branch = "polkadot-v0.9.17" }
->>>>>>> fe0afaa8
 ## Substrate-Primitives
-sp-tracing = { git = "https://github.com/paritytech/substrate", branch = "polkadot-v0.9.17" }
 sp-io = { git = "https://github.com/paritytech/substrate", branch = "polkadot-v0.9.17" }
 sp-runtime = { git = "https://github.com/paritytech/substrate", branch = "polkadot-v0.9.17" }
-<<<<<<< HEAD
-sp-authorship = { git = "https://github.com/paritytech/substrate",  branch = "polkadot-v0.9.17" }
-sp-consensus-babe = { git = "https://github.com/paritytech/substrate",  branch = "polkadot-v0.9.17" }
-sp-inherents = { git = "https://github.com/paritytech/substrate",  branch = "polkadot-v0.9.17" }
-sp-core = { git = "https://github.com/paritytech/substrate",  branch = "polkadot-v0.9.17" }
-## Substrate-Client
-sc-service = { git = "https://github.com/paritytech/substrate", features = ["db", "test-helpers"], branch = "polkadot-v0.9.17" }
-sc-executor = { git = "https://github.com/paritytech/substrate",  branch = "polkadot-v0.9.17" }
-sc-consensus-uncles = { git = "https://github.com/paritytech/substrate",  branch = "polkadot-v0.9.17" }
-=======
 sp-authorship = { git = "https://github.com/paritytech/substrate", branch = "polkadot-v0.9.17" }
 sp-consensus-babe = { git = "https://github.com/paritytech/substrate", branch = "polkadot-v0.9.17" }
 sp-inherents = { git = "https://github.com/paritytech/substrate", branch = "polkadot-v0.9.17" }
@@ -63,44 +40,29 @@
 sc-client-api = { git = "https://github.com/paritytech/substrate", branch = "polkadot-v0.9.17" }
 sc-consensus-uncles = { git = "https://github.com/paritytech/substrate", branch = "polkadot-v0.9.17" }
 node-primitives = { git = "https://github.com/paritytech/substrate", branch = "polkadot-v0.9.17" }
->>>>>>> fe0afaa8
 
 # Polkadot
 pallet-xcm = { git = "https://github.com/paritytech/polkadot", branch = "release-v0.9.17" }
 polkadot-parachain = {git = "https://github.com/paritytech/polkadot", branch = "release-v0.9.17" }
 polkadot-primitives = {git = "https://github.com/paritytech/polkadot", branch = "release-v0.9.17" }
 polkadot-runtime-parachains = { git = "https://github.com/paritytech/polkadot", branch = "release-v0.9.17" }
-<<<<<<< HEAD
-polkadot-core-primitives = { git = "https://github.com/paritytech/polkadot",  branch = "release-v0.9.17" }
-=======
 polkadot-core-primitives = { git = "https://github.com/paritytech/polkadot", branch = "release-v0.9.17" }
->>>>>>> fe0afaa8
 xcm = { git = "https://github.com/paritytech/polkadot", branch = "release-v0.9.17" }
 xcm-builder = { git = "https://github.com/paritytech/polkadot", branch = "release-v0.9.17" }
 polkadot-runtime = { git = "https://github.com/paritytech/polkadot", branch = "release-v0.9.17", optional = true }
 kusama-runtime = { git = "https://github.com/paritytech/polkadot", branch = "release-v0.9.17", optional = true }
 rococo-runtime = { git = "https://github.com/paritytech/polkadot", branch = "release-v0.9.17", optional = true }
-<<<<<<< HEAD
-=======
 polkadot-runtime-common = { git = "https://github.com/paritytech/polkadot", branch = "release-v0.9.17"}
->>>>>>> fe0afaa8
 
 # Cumulus
 cumulus-primitives-core = { git = "https://github.com/paritytech/cumulus", branch = "polkadot-v0.9.17" }
 parachain-info = { git = "https://github.com/paritytech/cumulus", branch = "polkadot-v0.9.17" }
 
 # Orml pallets
-<<<<<<< HEAD
-orml-tokens = { git = "https://github.com/open-web3-stack/open-runtime-module-library",  branch = "master" }
-orml-traits = { git = "https://github.com/open-web3-stack/open-runtime-module-library",  branch = "master" }
-orml-xcm-support = { git = "https://github.com/open-web3-stack/open-runtime-module-library",  branch = "master" }
-orml-xtokens = { git = "https://github.com/open-web3-stack/open-runtime-module-library",  branch = "master" }
-=======
 orml-tokens = { git = "https://github.com/open-web3-stack/open-runtime-module-library", branch = "master" }
 orml-traits = { git = "https://github.com/open-web3-stack/open-runtime-module-library", branch = "master" }
 orml-xcm-support = { git = "https://github.com/open-web3-stack/open-runtime-module-library", branch = "master" }
 orml-xtokens = { git = "https://github.com/open-web3-stack/open-runtime-module-library", branch = "master" }
->>>>>>> fe0afaa8
 
 # Misc
 xcm-emulator = { git = "https://github.com/shaunxw/xcm-simulator", rev="24ccbce563d1f99019b4cdfa2f3af4e99bac0dfc" }
