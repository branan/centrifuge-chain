--- conflicted
+++ resolved
@@ -94,16 +94,10 @@
 #[fudge::companion]
 pub struct TestEnv {
 	#[fudge::relaychain]
-<<<<<<< HEAD
-	relay: RelaychainBuilder<RelayBlock, RelayRtApi, RelayRt, RelayCidp, Dp, HF>,
-	#[fudge::parachain(2000)]
-	centrifuge:
+	pub relay: RelaychainBuilder<RelayBlock, RelayRtApi, RelayRt, RelayCidp, Dp, HF>,
+	#[fudge::parachain(PARA_ID)]
+	pub centrifuge:
 		ParachainBuilder<CentrifugeBlock, CentrifugeRtApi, CentrifugeCidp, Dp, CentrifugeHF>,
-=======
-	pub relay: RelaychainBuilder<RelayBlock, RelayRtApi, RelayRt, RelayCidp, Dp>,
-	#[fudge::parachain(PARA_ID)]
-	pub centrifuge: ParachainBuilder<CentrifugeBlock, CentrifugeRtApi, CentrifugeCidp, Dp>,
->>>>>>> fe0afaa8
 }
 
 #[allow(unused)]
@@ -210,29 +204,18 @@
 			Ok(digest)
 		});
 
-<<<<<<< HEAD
 		RelaychainBuilder::<_, _, RelayRt, RelayCidp, Dp, HF>::new(
 			manager, backend, client, cidp, dp,
 		)
-=======
-		RelaychainBuilder::<_, _, RelayRt, RelayCidp, Dp>::new(manager, backend, client, cidp, dp)
->>>>>>> fe0afaa8
 	};
 
 	// Build parachain-builder
 	let centrifuge = {
-<<<<<<< HEAD
 		sp_tracing::enter_span!(sp_tracing::Level::DEBUG, "Centrifuge - StartUp");
 		let mut provider =
 			EnvProvider::<CentrifugeBlock, CentrifugeRtApi, WasmExecutor<CentrifugeHF>>::with_code(
 				CentrifugeCode.unwrap(),
 			);
-=======
-		let mut provider = EnvProvider::<
-			CentrifugeBlock,
-			CentrifugeRtApi,
-			WasmExecutor<sp_io::SubstrateHostFunctions>,
-		>::empty();
 
 		provider.insert_storage(
 			frame_system::GenesisConfig {
@@ -243,7 +226,6 @@
 			.build_storage::<RelayRt>()
 			.expect("ESSENTIAL: GenesisBuild must not fail at this stage."),
 		);
->>>>>>> fe0afaa8
 
 		if let Some(storage) = centrifuge_storage {
 			provider.insert_storage(storage);
@@ -278,13 +260,9 @@
 		});
 		let dp = Box::new(move || async move { Ok(sp_runtime::Digest::default()) });
 
-<<<<<<< HEAD
 		ParachainBuilder::<_, _, CentrifugeCidp, Dp, CentrifugeHF>::new(
 			manager, backend, client, cidp, dp,
 		)
-=======
-		ParachainBuilder::<_, _, CentrifugeCidp, Dp>::new(manager, backend, client, cidp, dp)
->>>>>>> fe0afaa8
 	};
 
 	TestEnv::new(relay, centrifuge)
