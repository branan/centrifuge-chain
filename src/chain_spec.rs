--- conflicted
+++ resolved
@@ -17,15 +17,12 @@
 use cumulus_primitives_core::ParaId;
 use hex_literal::hex;
 use node_primitives::{AccountId, Hash, Signature};
-<<<<<<< HEAD
-=======
-use node_runtime::constants::currency::*;
-use node_runtime::{AuraId, Balance};
->>>>>>> a94a99f8
 use sc_service::{ChainType, Properties};
 use sc_telemetry::TelemetryEndpoints;
 use sp_core::{crypto::UncheckedInto, sr25519, Pair, Public};
 use sp_runtime::traits::{IdentifyAccount, Verify};
+
+use altair_runtime::constants::currency::AIR;
 
 const POLKADOT_TELEMETRY_URL: &str = "wss://telemetry.polkadot.io/submit/";
 
@@ -40,8 +37,8 @@
 		.public()
 }
 
-pub fn get_session_keys(keys: AuraId) -> node_runtime::SessionKeys {
-	node_runtime::SessionKeys { aura: keys }
+pub fn get_altair_session_keys(keys: altair_runtime::AuraId) -> altair_runtime::SessionKeys {
+	altair_runtime::SessionKeys { aura: keys }
 }
 
 type AccountPublic = <Signature as Verify>::Signer;
@@ -54,29 +51,21 @@
 	AccountPublic::from(get_from_seed::<TPublic>(seed)).into_account()
 }
 
-pub fn charcoal_local_network(para_id: ParaId) -> CharcoalChainSpec {
+pub fn charcoal_local_network(para_id: ParaId) -> AltairChainSpec {
 	let mut properties = Properties::new();
 	properties.insert("tokenSymbol".into(), "CAIR".into());
 	properties.insert("tokenDecimals".into(), 18.into());
 
-	CharcoalChainSpec::from_genesis(
+	AltairChainSpec::from_genesis(
 		"Charcoal Local Testnet",
 		"charcoal_local_testnet",
 		ChainType::Local,
 		move || {
-			charcoal_genesis(
+			altair_genesis(
 				get_account_id_from_seed::<sr25519::Public>("Alice"),
-<<<<<<< HEAD
-				vec![
+				vec![(
+					get_account_id_from_seed::<sr25519::Public>("Alice"),
 					get_from_seed::<charcoal_runtime::AuraId>("Alice"),
-					get_from_seed::<charcoal_runtime::AuraId>("Bob"),
-				],
-				vec![
-=======
-				vec![(
->>>>>>> a94a99f8
-					get_account_id_from_seed::<sr25519::Public>("Alice"),
-					get_from_seed::<AuraId>("Alice"),
 				)],
 				endowed_accounts(),
 				Some(10000000 * AIR),
@@ -91,38 +80,17 @@
 	)
 }
 
-pub fn charcoal_staging_network(para_id: ParaId) -> CharcoalChainSpec {
+pub fn charcoal_staging_network(para_id: ParaId) -> AltairChainSpec {
 	let mut properties = Properties::new();
 	properties.insert("tokenSymbol".into(), "CAIR".into());
 	properties.insert("tokenDecimals".into(), 18.into());
 
-	CharcoalChainSpec::from_genesis(
+	AltairChainSpec::from_genesis(
 		"Charcoal Testnet",
 		"charcoal_testnet",
 		ChainType::Live,
 		move || {
-<<<<<<< HEAD
-			charcoal_genesis(
-				get_account_id_from_seed::<sr25519::Public>("Alice"),
-				vec![
-					get_from_seed::<charcoal_runtime::AuraId>("Alice"),
-					get_from_seed::<charcoal_runtime::AuraId>("Bob"),
-				],
-				vec![
-					get_account_id_from_seed::<sr25519::Public>("Alice"),
-					get_account_id_from_seed::<sr25519::Public>("Bob"),
-					get_account_id_from_seed::<sr25519::Public>("Charlie"),
-					get_account_id_from_seed::<sr25519::Public>("Dave"),
-					get_account_id_from_seed::<sr25519::Public>("Eve"),
-					get_account_id_from_seed::<sr25519::Public>("Ferdie"),
-					get_account_id_from_seed::<sr25519::Public>("Alice//stash"),
-					get_account_id_from_seed::<sr25519::Public>("Bob//stash"),
-					get_account_id_from_seed::<sr25519::Public>("Charlie//stash"),
-					get_account_id_from_seed::<sr25519::Public>("Dave//stash"),
-					get_account_id_from_seed::<sr25519::Public>("Eve//stash"),
-					get_account_id_from_seed::<sr25519::Public>("Ferdie//stash"),
-=======
-			testnet_genesis(
+			altair_genesis(
 				hex!["38e779a7cc9cc462e19ae0c8e76d6135caba7fee745645dbf9b4a1b9f53dbd6e"].into(),
 				vec![
 					(
@@ -146,7 +114,6 @@
 						hex!["4e5e5a7d116fe3528b9f015ff2f36af8460da4b38eb14a3f1659f278ff888709"]
 							.unchecked_into(),
 					),
->>>>>>> a94a99f8
 				],
 				endowed_accounts(),
 				Some(10000000 * AIR),
@@ -176,17 +143,9 @@
 		move || {
 			altair_genesis(
 				get_account_id_from_seed::<sr25519::Public>("Alice"),
-<<<<<<< HEAD
-				vec![
+				vec![(
+					get_account_id_from_seed::<sr25519::Public>("Alice"),
 					get_from_seed::<altair_runtime::AuraId>("Alice"),
-					get_from_seed::<altair_runtime::AuraId>("Bob"),
-				],
-				vec![
-=======
-				vec![(
->>>>>>> a94a99f8
-					get_account_id_from_seed::<sr25519::Public>("Alice"),
-					get_from_seed::<AuraId>("Alice"),
 				)],
 				endowed_accounts(),
 				Some(10000000 * AIR),
@@ -205,9 +164,8 @@
 }
 
 // Todo: Replace with Cyclone spec
-pub fn cyclone_config() -> CharcoalChainSpec {
-	CharcoalChainSpec::from_json_bytes(&include_bytes!("../res/charcoal-spec-raw.json")[..])
-		.unwrap()
+pub fn cyclone_config() -> AltairChainSpec {
+	AltairChainSpec::from_json_bytes(&include_bytes!("../res/charcoal-spec-raw.json")[..]).unwrap()
 }
 
 // TODO: Replace with Altair spec
@@ -219,31 +177,25 @@
 	AltairChainSpec::from_json_bytes(&include_bytes!("../res/rumba-spec-raw.json")[..]).unwrap()
 }
 
-pub fn charcoal_config() -> CharcoalChainSpec {
-	CharcoalChainSpec::from_json_bytes(&include_bytes!("../res/charcoal-spec-raw.json")[..])
-		.unwrap()
-}
-
-<<<<<<< HEAD
-fn charcoal_genesis(
-	root_key: AccountId,
-	initial_authorities: Vec<charcoal_runtime::AuraId>,
-=======
-pub fn altair_dev(para_id: ParaId) -> ChainSpec {
+pub fn charcoal_config() -> AltairChainSpec {
+	AltairChainSpec::from_json_bytes(&include_bytes!("../res/charcoal-spec-raw.json")[..]).unwrap()
+}
+
+pub fn altair_dev(para_id: ParaId) -> AltairChainSpec {
 	let mut properties = Properties::new();
 	properties.insert("tokenSymbol".into(), "DAIR".into());
 	properties.insert("tokenDecimals".into(), 18.into());
 
-	ChainSpec::from_genesis(
+	AltairChainSpec::from_genesis(
 		"Altair Dev",
 		"altair_dev",
 		ChainType::Local,
 		move || {
-			testnet_genesis(
+			altair_genesis(
 				get_account_id_from_seed::<sr25519::Public>("Alice"),
 				vec![(
 					get_account_id_from_seed::<sr25519::Public>("Alice"),
-					get_from_seed::<AuraId>("Alice"),
+					get_from_seed::<altair_runtime::AuraId>("Alice"),
 					//hex!("8cf7ef0821d2502301f64fe0a7e729d88dfa0cef81773d246add643668edd833").into(),
 					// hex!("8cf7ef0821d2502301f64fe0a7e729d88dfa0cef81773d246add643668edd833")
 					// 	.unchecked_into(),
@@ -278,20 +230,19 @@
 	]
 }
 
-fn testnet_genesis(
+fn altair_genesis(
 	root_key: AccountId,
-	initial_authorities: Vec<(AccountId, AuraId)>,
->>>>>>> a94a99f8
-	endowed_accounts: Vec<AccountId>,
-	total_issuance: Option<Balance>,
+	initial_authorities: Vec<(altair_runtime::AccountId, altair_runtime::AuraId)>,
+	endowed_accounts: Vec<altair_runtime::AccountId>,
+	total_issuance: Option<altair_runtime::Balance>,
 	id: ParaId,
-) -> charcoal_runtime::GenesisConfig {
+) -> altair_runtime::GenesisConfig {
 	let num_endowed_accounts = endowed_accounts.len();
 	let balances = match total_issuance {
 		Some(total_issuance) => {
 			let balance_per_endowed = total_issuance
-				.checked_div(num_endowed_accounts as Balance)
-				.unwrap_or(0 as Balance);
+				.checked_div(num_endowed_accounts as altair_runtime::Balance)
+				.unwrap_or(0 as altair_runtime::Balance);
 			endowed_accounts
 				.iter()
 				.cloned()
@@ -301,63 +252,20 @@
 		None => vec![],
 	};
 
-<<<<<<< HEAD
-	charcoal_runtime::GenesisConfig {
-		frame_system: charcoal_runtime::SystemConfig {
-			code: charcoal_runtime::WASM_BINARY
-=======
-	node_runtime::GenesisConfig {
-		system: node_runtime::SystemConfig {
-			code: node_runtime::WASM_BINARY
->>>>>>> a94a99f8
+	altair_runtime::GenesisConfig {
+		system: altair_runtime::SystemConfig {
+			code: altair_runtime::WASM_BINARY
 				.expect("WASM binary was not build, please build it!")
 				.to_vec(),
 			changes_trie_config: Default::default(),
 		},
-<<<<<<< HEAD
-		pallet_balances: charcoal_runtime::BalancesConfig {
-			balances: endowed_accounts
-				.iter()
-				.cloned()
-				.map(|k| (k, 1 << 60))
-				.collect(),
-		},
-		pallet_democracy: charcoal_runtime::DemocracyConfig::default(),
-		pallet_elections_phragmen: charcoal_runtime::ElectionsConfig { members: vec![] },
-		pallet_collective_Instance1: charcoal_runtime::CouncilConfig {
-			members: endowed_accounts
-				.iter()
-				.take((num_endowed_accounts + 1) / 2)
-				.cloned()
-				.collect(),
-			phantom: Default::default(),
-		},
-		// pallet_bridge: Some(charcoal_runtime::PalletBridgeConfig{
-		// 	// Whitelist chains Ethereum - 0
-		// 	chains: vec![0],
-		// 	// Register resourceIDs
-		// 	resources: vec![
-		// 		// xRAD ResourceID to PalletBridge.transfer method (for incoming txs)
-		// 		(hex!["00000000000000000000000000000009e974040e705c10fb4de576d6cc261900"], hex!["50616c6c65744272696467652e7472616e73666572"].iter().cloned().collect())
-		// 	],
-		// 	// Dev Alice - 5GrwvaEF5zXb26Fz9rcQpDWS57CtERHpNehXCPcNoHGKutQY
-		// 	// Fulvous Endowed1 - 5GVimUaccBq1XbjZ99Zmm8aytG6HaPCjkZGKSHC1vgrsQsLQ
-		// 	relayers: vec![
-		// 		hex!["d43593c715fdd31c61141abd04a99fd6822c8558854ccde39a5684e7a56da27d"].into(),
-		// 		hex!["c405224448dcd4259816b09cfedbd8df0e6796b16286ea18efa2d6343da5992e"].into(),
-		// 	],
-		// 	threshold: 1,
-		// }),
-		pallet_fees: charcoal_runtime::FeesConfig {
-=======
-		balances: node_runtime::BalancesConfig { balances },
-		elections: node_runtime::ElectionsConfig { members: vec![] },
-		council: node_runtime::CouncilConfig {
+		balances: altair_runtime::BalancesConfig { balances },
+		elections: altair_runtime::ElectionsConfig { members: vec![] },
+		council: altair_runtime::CouncilConfig {
 			members: Default::default(),
 			phantom: Default::default(),
 		},
-		fees: node_runtime::FeesConfig {
->>>>>>> a94a99f8
+		fees: altair_runtime::FeesConfig {
 			initial_fees: vec![(
 				// Anchoring state rent fee per day
 				// pre-image: 0xdb4faa73ca6d2016e53c7156087c176b79b169c409b8a0063a07964f3187f9e9
@@ -373,105 +281,21 @@
 				2_365_296_803_653,
 			)],
 		},
-<<<<<<< HEAD
-		pallet_vesting: Default::default(),
-		pallet_sudo: charcoal_runtime::SudoConfig { key: root_key },
-		parachain_info: charcoal_runtime::ParachainInfoConfig { parachain_id: id },
-		cumulus_pallet_aura_ext: Default::default(),
-		pallet_aura: charcoal_runtime::AuraConfig {
-			authorities: initial_authorities,
-		},
-		pallet_anchors: Default::default(),
-	}
-}
-
-fn altair_genesis(
-	root_key: AccountId,
-	initial_authorities: Vec<altair_runtime::AuraId>,
-	endowed_accounts: Vec<AccountId>,
-	id: ParaId,
-) -> altair_runtime::GenesisConfig {
-	let num_endowed_accounts = endowed_accounts.len();
-
-	altair_runtime::GenesisConfig {
-		frame_system: altair_runtime::SystemConfig {
-			code: altair_runtime::WASM_BINARY
-				.expect("WASM binary was not build, please build it!")
-				.to_vec(),
-			changes_trie_config: Default::default(),
-		},
-		pallet_balances: altair_runtime::BalancesConfig {
-			balances: endowed_accounts
-				.iter()
-				.cloned()
-				.map(|k| (k, 1 << 60))
-				.collect(),
-		},
-		pallet_democracy: altair_runtime::DemocracyConfig::default(),
-		pallet_elections_phragmen: altair_runtime::ElectionsConfig { members: vec![] },
-		pallet_collective_Instance1: altair_runtime::CouncilConfig {
-			members: endowed_accounts
-				.iter()
-				.take((num_endowed_accounts + 1) / 2)
-				.cloned()
-				.collect(),
-			phantom: Default::default(),
-		},
-		// pallet_bridge: Some(altair_runtime::PalletBridgeConfig{
-		// 	// Whitelist chains Ethereum - 0
-		// 	chains: vec![0],
-		// 	// Register resourceIDs
-		// 	resources: vec![
-		// 		// xRAD ResourceID to PalletBridge.transfer method (for incoming txs)
-		// 		(hex!["00000000000000000000000000000009e974040e705c10fb4de576d6cc261900"], hex!["50616c6c65744272696467652e7472616e73666572"].iter().cloned().collect())
-		// 	],
-		// 	// Dev Alice - 5GrwvaEF5zXb26Fz9rcQpDWS57CtERHpNehXCPcNoHGKutQY
-		// 	// Fulvous Endowed1 - 5GVimUaccBq1XbjZ99Zmm8aytG6HaPCjkZGKSHC1vgrsQsLQ
-		// 	relayers: vec![
-		// 		hex!["d43593c715fdd31c61141abd04a99fd6822c8558854ccde39a5684e7a56da27d"].into(),
-		// 		hex!["c405224448dcd4259816b09cfedbd8df0e6796b16286ea18efa2d6343da5992e"].into(),
-		// 	],
-		// 	threshold: 1,
-		// }),
-		pallet_fees: altair_runtime::FeesConfig {
-			initial_fees: vec![(
-				// Anchoring state rent fee per day
-				// pre-image: 0xdb4faa73ca6d2016e53c7156087c176b79b169c409b8a0063a07964f3187f9e9
-				// hash   : 0x11da6d1f761ddf9bdb4c9d6e5303ebd41f61858d0a5647a1a7bfe089bf921be9
-				Hash::from(&[
-					17, 218, 109, 31, 118, 29, 223, 155, 219, 76, 157, 110, 83, 3, 235, 212, 31,
-					97, 133, 141, 10, 86, 71, 161, 167, 191, 224, 137, 191, 146, 27, 233,
-				]),
-				// Daily state rent, defined such that it will amount to 0.00259.. RAD (2_590_000_000_000_040) over
-				// 3 years, which is the expected average anchor duration. The other fee components for anchors amount
-				// to about 0.00041.. RAD (410_000_000_000_000), such that the total anchor price for 3 years will be
-				// 0.003.. RAD
-				2_365_296_803_653,
-			)],
-		},
-		pallet_vesting: Default::default(),
-		pallet_sudo: altair_runtime::SudoConfig { key: root_key },
+		vesting: Default::default(),
+		sudo: altair_runtime::SudoConfig { key: root_key },
 		parachain_info: altair_runtime::ParachainInfoConfig { parachain_id: id },
-		cumulus_pallet_aura_ext: Default::default(),
-		pallet_aura: altair_runtime::AuraConfig {
-			authorities: initial_authorities,
-=======
-		vesting: Default::default(),
-		sudo: node_runtime::SudoConfig { key: root_key },
-		parachain_info: node_runtime::ParachainInfoConfig { parachain_id: id },
-		session: node_runtime::SessionConfig {
+		session: altair_runtime::SessionConfig {
 			keys: initial_authorities
 				.iter()
 				.cloned()
 				.map(|(acc, aura)| {
 					(
-						acc.clone(),            // account id
-						acc.clone(),            // validator id
-						get_session_keys(aura), // session keys
+						acc.clone(),                   // account id
+						acc.clone(),                   // validator id
+						get_altair_session_keys(aura), // session keys
 					)
 				})
 				.collect(),
->>>>>>> a94a99f8
 		},
 		aura_ext: Default::default(),
 		aura: Default::default(),
